--- conflicted
+++ resolved
@@ -79,30 +79,6 @@
     ament_add_test_label(test_rosbag2_info_end_to_end xfail)
   endif()
 
-<<<<<<< HEAD
-    ament_add_gmock(test_converter
-      test/rosbag2_tests/test_converter.cpp
-      WORKING_DIRECTORY ${CMAKE_CURRENT_BINARY_DIR})
-    if(TARGET test_converter)
-      ament_target_dependencies(test_converter
-        rosbag2_cpp
-        rosbag2_test_common
-        test_msgs)
-    endif()
-
-    ament_add_gmock(test_reindex
-      test/rosbag2_tests/test_reindexer.cpp)
-    if(TARGET test_reindex)
-      ament_target_dependencies(test_reindex
-        rclcpp
-        rosbag2_cpp
-        rosbag2_storage
-        rosbag2_storage_default_plugins
-        rosbag2_test_common
-      )
-      # target_link_libraries(test_reindex ${PROJECT_NAME})
-    endif()
-=======
   ament_add_gmock(test_converter
     test/rosbag2_tests/test_converter.cpp
     WORKING_DIRECTORY ${CMAKE_CURRENT_BINARY_DIR})
@@ -111,7 +87,18 @@
       rosbag2_cpp
       rosbag2_test_common
       test_msgs)
->>>>>>> de70a81d
+  endif()
+
+  ament_add_gmock(test_reindex
+    test/rosbag2_tests/test_reindexer.cpp)
+  if(TARGET test_reindex)
+    ament_target_dependencies(test_reindex
+      rclcpp
+      rosbag2_cpp
+      rosbag2_storage
+      rosbag2_storage_default_plugins
+      rosbag2_test_common
+    )
   endif()
 
 
