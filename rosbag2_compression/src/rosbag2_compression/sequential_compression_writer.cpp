--- conflicted
+++ resolved
@@ -278,18 +278,10 @@
 
 void SequentialCompressionWriter::split_bagfile()
 {
-<<<<<<< HEAD
   std::lock_guard<std::recursive_mutex> lock(storage_mutex_);
   std::lock_guard<std::mutex> compressor_lock(compressor_mutex_);
 
-  const auto storage_uri = format_storage_uri(
-    base_folder_,
-    metadata_.relative_file_paths.size());
-
-  storage_ = storage_factory_->open_read_write(storage_options_);
-=======
   switch_to_next_storage();
->>>>>>> f00cdf1d
 
   // If we're in FILE compression mode, push this file's name on to the queue so another
   // thread will handle compressing it.  If not, we can just carry on.
