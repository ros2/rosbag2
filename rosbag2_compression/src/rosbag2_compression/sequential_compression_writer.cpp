// Copyright 2020 Amazon.com, Inc. or its affiliates. All Rights Reserved.
//
// Licensed under the Apache License, Version 2.0 (the "License");
// you may not use this file except in compliance with the License.
// You may obtain a copy of the License at
//
//     http://www.apache.org/licenses/LICENSE-2.0
//
// Unless required by applicable law or agreed to in writing, software
// distributed under the License is distributed on an "AS IS" BASIS,
// WITHOUT WARRANTIES OR CONDITIONS OF ANY KIND, either express or implied.
// See the License for the specific language governing permissions and
// limitations under the License.

#include "rosbag2_compression/sequential_compression_writer.hpp"

#include <algorithm>
#include <chrono>
#include <memory>
#include <stdexcept>
#include <string>
#include <utility>

#include "rcpputils/filesystem_helper.hpp"

#include "rcutils/filesystem.h"

#include "rosbag2_compression/zstd_compressor.hpp"

#include "rosbag2_cpp/info.hpp"

#include "rosbag2_storage/storage_options.hpp"
#include "rosbag2_storage/storage_interfaces/read_write_interface.hpp"

#include "logging.hpp"

namespace rosbag2_compression
{

namespace
{
std::string format_storage_uri(const std::string & base_folder, uint64_t storage_count)
{
  // Right now `base_folder_` is always just the folder name for where to install the bagfile.
  // The name of the folder needs to be queried in case
  // SequentialWriter is opened with a relative path.
  std::stringstream storage_file_name;
  storage_file_name << rcpputils::fs::path(base_folder).filename().string() << "_" << storage_count;

  return (rcpputils::fs::path(base_folder) / storage_file_name.str()).string();
}
}  // namespace

SequentialCompressionWriter::SequentialCompressionWriter(
  const rosbag2_compression::CompressionOptions & compression_options)
: SequentialWriter(),
  compression_factory_{std::make_unique<rosbag2_compression::CompressionFactory>()},
  compression_options_{compression_options}
{}

SequentialCompressionWriter::SequentialCompressionWriter(
  const rosbag2_compression::CompressionOptions & compression_options,
  std::unique_ptr<rosbag2_compression::CompressionFactory> compression_factory,
  std::unique_ptr<rosbag2_storage::StorageFactoryInterface> storage_factory,
  std::shared_ptr<rosbag2_cpp::SerializationFormatConverterFactoryInterface> converter_factory,
  std::unique_ptr<rosbag2_storage::MetadataIo> metadata_io)
: SequentialWriter(std::move(storage_factory), converter_factory, std::move(metadata_io)),
  compression_factory_{std::move(compression_factory)},
  compression_options_{compression_options}
{}

SequentialCompressionWriter::~SequentialCompressionWriter()
{
  reset();
}

void SequentialCompressionWriter::init_metadata()
{
  metadata_ = rosbag2_storage::BagMetadata{};
  metadata_.storage_identifier = storage_->get_storage_identifier();
  metadata_.starting_time = std::chrono::time_point<std::chrono::high_resolution_clock>{
    std::chrono::nanoseconds::max()};
  metadata_.relative_file_paths = {storage_->get_relative_file_path()};
  metadata_.compression_format = compression_options_.compression_format;
  metadata_.compression_mode =
    rosbag2_compression::compression_mode_to_string(compression_options_.compression_mode);
}

void SequentialCompressionWriter::setup_compression()
{
  if (compression_options_.compression_mode == rosbag2_compression::CompressionMode::NONE) {
    throw std::invalid_argument{
            "SequentialCompressionWriter requires a CompressionMode that is not NONE!"};
  }
  compressor_ = compression_factory_->create_compressor(compression_options_.compression_format);
}

void SequentialCompressionWriter::open(
  const rosbag2_storage::StorageOptions & storage_options,
  const rosbag2_cpp::ConverterOptions & converter_options)
{
<<<<<<< HEAD
  base_folder_ = storage_options.uri;
  storage_options_ = storage_options;

  if (converter_options.output_serialization_format !=
    converter_options.input_serialization_format)
  {
    converter_ = std::make_unique<rosbag2_cpp::Converter>(converter_options, converter_factory_);
  }

  rcpputils::fs::path db_path(base_folder_);
  if (db_path.is_directory()) {
    std::stringstream error;
    error << "Database directory already exists (" << db_path.string() <<
      "), can't overwrite existing database";
    throw std::runtime_error{error.str()};
  }

  bool dir_created = rcpputils::fs::create_directories(db_path);
  if (!dir_created) {
    std::stringstream error;
    error << "Failed to create database directory (" << db_path.string() << ").";
    throw std::runtime_error{error.str()};
  }

  storage_options_.uri = format_storage_uri(base_folder_, 0);
  storage_ = storage_factory_->open_read_write(storage_options_);
  if (!storage_) {
    throw std::runtime_error{"No storage could be initialized. Abort"};
  }

  if (storage_options_.max_bagfile_size != 0 &&
    storage_options_.max_bagfile_size < storage_->get_minimum_split_file_size())
  {
    std::stringstream error;
    error << "Invalid bag splitting size given. Please provide a value greater than " <<
      storage_->get_minimum_split_file_size() << ". Specified value of " <<
      storage_options_.max_bagfile_size;
    throw std::runtime_error{error.str()};
  }

=======
  SequentialWriter::open(storage_options, converter_options);
>>>>>>> f50498aa
  setup_compression();
}


void SequentialCompressionWriter::reset()
{
  if (!base_folder_.empty() && compressor_) {
    // Reset may be called before initializing the compressor (ex. bad options).
    // We compress the last file only if it hasn't been compressed earlier (ex. in split_bagfile()).
    if (compression_options_.compression_mode == rosbag2_compression::CompressionMode::FILE &&
      should_compress_last_file_)
    {
      try {
        storage_.reset();  // Storage must be closed before it can be compressed.
        compress_last_file();
      } catch (const std::runtime_error & e) {
        ROSBAG2_COMPRESSION_LOG_WARN_STREAM("Could not compress the last bag file.\n" << e.what());
      }
    }
    finalize_metadata();
    metadata_io_->write_metadata(base_folder_, metadata_);
  }

  storage_.reset();  // Necessary to ensure that the storage is destroyed before the factory
  storage_factory_.reset();
}

void SequentialCompressionWriter::compress_last_file()
{
  if (!compressor_) {
    throw std::runtime_error{"compress_last_file: Compressor was not opened!"};
  }

  const auto to_compress = rcpputils::fs::path{metadata_.relative_file_paths.back()};

  if (to_compress.exists() && to_compress.file_size() > 0u) {
    const auto compressed_uri = compressor_->compress_uri(to_compress.string());

    metadata_.relative_file_paths.back() = compressed_uri;

    if (!rcpputils::fs::remove(to_compress)) {
      ROSBAG2_COMPRESSION_LOG_ERROR_STREAM(
        "Failed to remove uncompressed bag: \"" << to_compress.string() << "\"");
    }
  } else {
    ROSBAG2_COMPRESSION_LOG_DEBUG_STREAM(
      "Removing last file: \"" << to_compress.string() <<
        "\" because it either is empty or does not exist.");

    metadata_.relative_file_paths.pop_back();
  }
}

void SequentialCompressionWriter::split_bagfile()
{
  storage_options_.uri = format_storage_uri(
    base_folder_,
    metadata_.relative_file_paths.size());

  storage_ = storage_factory_->open_read_write(storage_options_);

  if (compression_options_.compression_mode == rosbag2_compression::CompressionMode::FILE) {
    compress_last_file();
  }

  if (!storage_) {
    // Add a check to make sure reset() does not compress the file again if we couldn't load the
    // storage plugin.
    should_compress_last_file_ = false;

    std::stringstream errmsg;
    errmsg << "Failed to rollover bagfile to new file: \"" << storage_options_.uri << "\"!";
    throw std::runtime_error{errmsg.str()};
  }

  metadata_.relative_file_paths.push_back(storage_->get_relative_file_path());

  // Re-register all topics since we rolled-over to a new bagfile.
  for (const auto & topic : topics_names_to_info_) {
    storage_->create_topic(topic.second.topic_metadata);
  }
}

void SequentialCompressionWriter::compress_message(
  std::shared_ptr<rosbag2_storage::SerializedBagMessage> message)
{
  if (!compressor_) {
    throw std::runtime_error{"Cannot compress message; Writer is not open!"};
  }

  compressor_->compress_serialized_bag_message(message.get());
}

std::shared_ptr<rosbag2_storage::SerializedBagMessage>
SequentialCompressionWriter::get_writeable_message(
  std::shared_ptr<rosbag2_storage::SerializedBagMessage> message)
{
  auto writeable_msg = SequentialWriter::get_writeable_message(message);
  if (compression_options_.compression_mode == rosbag2_compression::CompressionMode::MESSAGE) {
<<<<<<< HEAD
    compress_message(converted_message);
  }

  storage_->write(converted_message);
}

bool SequentialCompressionWriter::should_split_bagfile() const
{
  if (storage_options_.max_bagfile_size ==
    rosbag2_storage::storage_interfaces::MAX_BAGFILE_SIZE_NO_SPLIT)
  {
    return false;
  } else {
    return storage_->get_bagfile_size() > storage_options_.max_bagfile_size;
  }
}

void SequentialCompressionWriter::finalize_metadata()
{
  metadata_.bag_size = 0;

  for (const auto & path : metadata_.relative_file_paths) {
    const auto bag_path = rcpputils::fs::path{path};

    if (bag_path.exists()) {
      metadata_.bag_size += bag_path.file_size();
    }
  }

  metadata_.topics_with_message_count.clear();
  metadata_.topics_with_message_count.reserve(topics_names_to_info_.size());
  metadata_.message_count = 0;

  for (const auto & topic : topics_names_to_info_) {
    metadata_.topics_with_message_count.push_back(topic.second);
    metadata_.message_count += topic.second.message_count;
=======
    compress_message(writeable_msg);
>>>>>>> f50498aa
  }
  return writeable_msg;
}

}  // namespace rosbag2_compression<|MERGE_RESOLUTION|>--- conflicted
+++ resolved
@@ -99,50 +99,7 @@
   const rosbag2_storage::StorageOptions & storage_options,
   const rosbag2_cpp::ConverterOptions & converter_options)
 {
-<<<<<<< HEAD
-  base_folder_ = storage_options.uri;
-  storage_options_ = storage_options;
-
-  if (converter_options.output_serialization_format !=
-    converter_options.input_serialization_format)
-  {
-    converter_ = std::make_unique<rosbag2_cpp::Converter>(converter_options, converter_factory_);
-  }
-
-  rcpputils::fs::path db_path(base_folder_);
-  if (db_path.is_directory()) {
-    std::stringstream error;
-    error << "Database directory already exists (" << db_path.string() <<
-      "), can't overwrite existing database";
-    throw std::runtime_error{error.str()};
-  }
-
-  bool dir_created = rcpputils::fs::create_directories(db_path);
-  if (!dir_created) {
-    std::stringstream error;
-    error << "Failed to create database directory (" << db_path.string() << ").";
-    throw std::runtime_error{error.str()};
-  }
-
-  storage_options_.uri = format_storage_uri(base_folder_, 0);
-  storage_ = storage_factory_->open_read_write(storage_options_);
-  if (!storage_) {
-    throw std::runtime_error{"No storage could be initialized. Abort"};
-  }
-
-  if (storage_options_.max_bagfile_size != 0 &&
-    storage_options_.max_bagfile_size < storage_->get_minimum_split_file_size())
-  {
-    std::stringstream error;
-    error << "Invalid bag splitting size given. Please provide a value greater than " <<
-      storage_->get_minimum_split_file_size() << ". Specified value of " <<
-      storage_options_.max_bagfile_size;
-    throw std::runtime_error{error.str()};
-  }
-
-=======
   SequentialWriter::open(storage_options, converter_options);
->>>>>>> f50498aa
   setup_compression();
 }
 
@@ -242,46 +199,7 @@
 {
   auto writeable_msg = SequentialWriter::get_writeable_message(message);
   if (compression_options_.compression_mode == rosbag2_compression::CompressionMode::MESSAGE) {
-<<<<<<< HEAD
-    compress_message(converted_message);
-  }
-
-  storage_->write(converted_message);
-}
-
-bool SequentialCompressionWriter::should_split_bagfile() const
-{
-  if (storage_options_.max_bagfile_size ==
-    rosbag2_storage::storage_interfaces::MAX_BAGFILE_SIZE_NO_SPLIT)
-  {
-    return false;
-  } else {
-    return storage_->get_bagfile_size() > storage_options_.max_bagfile_size;
-  }
-}
-
-void SequentialCompressionWriter::finalize_metadata()
-{
-  metadata_.bag_size = 0;
-
-  for (const auto & path : metadata_.relative_file_paths) {
-    const auto bag_path = rcpputils::fs::path{path};
-
-    if (bag_path.exists()) {
-      metadata_.bag_size += bag_path.file_size();
-    }
-  }
-
-  metadata_.topics_with_message_count.clear();
-  metadata_.topics_with_message_count.reserve(topics_names_to_info_.size());
-  metadata_.message_count = 0;
-
-  for (const auto & topic : topics_names_to_info_) {
-    metadata_.topics_with_message_count.push_back(topic.second);
-    metadata_.message_count += topic.second.message_count;
-=======
     compress_message(writeable_msg);
->>>>>>> f50498aa
   }
   return writeable_msg;
 }
