--- conflicted
+++ resolved
@@ -156,14 +156,10 @@
 
 void SequentialCompressionWriter::split_bagfile()
 {
-<<<<<<< HEAD
   // Flush buffer layer
   buffer_layer_->close();
 
-  const auto storage_uri = format_storage_uri(
-=======
   storage_options_.uri = format_storage_uri(
->>>>>>> 90a67598
     base_folder_,
     metadata_.relative_file_paths.size());
 
