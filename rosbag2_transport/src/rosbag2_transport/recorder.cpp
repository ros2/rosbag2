--- conflicted
+++ resolved
@@ -44,28 +44,6 @@
 # pragma warning(pop)
 #endif
 
-<<<<<<< HEAD
-=======
-namespace
-{
-// TODO(emersonknapp) re-enable subscription_qos_for_topic once the cyclone situation is resolved
-#ifdef ROSBAG2_ENABLE_ADAPTIVE_QOS_SUBSCRIPTION
-bool all_qos_same(const std::vector<rclcpp::TopicEndpointInfo> & values)
-{
-  auto adjacent_different_elements_it = std::adjacent_find(
-    values.begin(),
-    values.end(),
-    [](const rclcpp::TopicEndpointInfo & left, const rclcpp::TopicEndpointInfo & right) -> bool {
-      return left.qos_profile() != right.qos_profile();
-    }
-  );
-  // No adjacent elements were different, so all are the same.
-  return adjacent_different_elements_it == values.end();
-}
-#endif  // ROSBAG2_ENABLE_ADAPTIVE_QOS_SUBSCRIPTION
-}  // unnamed namespace
-
->>>>>>> aa36517c
 namespace rosbag2_transport
 {
 Recorder::Recorder(std::shared_ptr<rosbag2_cpp::Writer> writer, std::shared_ptr<Rosbag2Node> node)
@@ -167,11 +145,7 @@
   // that callback called before we reached out the line: writer_->create_topic(topic)
   writer_->create_topic(topic);
 
-<<<<<<< HEAD
-  Rosbag2QoS subscription_qos{qos_for_topic(topic.name)};
-=======
   Rosbag2QoS subscription_qos{subscription_qos_for_topic(topic.name)};
->>>>>>> aa36517c
   auto subscription = create_subscription(topic.name, topic.type, subscription_qos);
   if (subscription) {
     subscriptions_.insert({topic.name, subscription});
@@ -222,17 +196,8 @@
   return YAML::Dump(offered_qos_profiles);
 }
 
-<<<<<<< HEAD
 rclcpp::QoS Recorder::adapt_qos_to_publishers(const std::string & topic_name) const
-=======
-rclcpp::QoS Recorder::subscription_qos_for_topic(const std::string & topic_name)
->>>>>>> aa36517c
-{
-  rclcpp::QoS subscription_qos{rclcpp::KeepAll()};
-  if (topic_qos_profile_overrides_.count(topic_name)) {
-    subscription_qos = topic_qos_profile_overrides_.at(topic_name);
-    ROSBAG2_TRANSPORT_LOG_INFO_STREAM("Overriding subscription profile for " << topic_name);
-  }
+{
   // TODO(emersonknapp) re-enable subscription_qos_for_topic once the cyclone situation is resolved
   #ifdef ROSBAG2_ENABLE_ADAPTIVE_QOS_SUBSCRIPTION
   auto endpoints = node_->get_publishers_info_by_topic(topic_name);
@@ -285,8 +250,6 @@
     }
     request_qos.durability_volatile();
   }
-<<<<<<< HEAD
-
   // Policy: deadline
   // Deadline does not affect delivery of messages,
   // and we do not record Deadline"Missed events.
@@ -304,16 +267,14 @@
 
 rclcpp::QoS Recorder::qos_for_topic(const std::string & topic_name) const
 {
+  rosbag2_transport::Rosbag2QoS subscription_qos{};
+  if (topic_qos_profile_overrides_.count(topic_name)) {
+    ROSBAG2_TRANSPORT_LOG_INFO_STREAM("Overriding subscription profile for " << topic_name);
+    return topic_qos_profile_overrides_.at(topic_name);
+  } else {
+    return adapt_qos_to_publishers(topic_name);
+  }
   return adapt_qos_to_publishers(topic_name);
-=======
-  ROSBAG2_TRANSPORT_LOG_WARN_STREAM(
-    "Topic " << topic_name << " has publishers offering different QoS settings. "
-      "Cannot determine what QoS to request, falling back to default QoS profile."
-  );
-  topics_warned_about_incompatibility_.insert(topic_name);
-  #endif  // ROSBAG2_ENABLE_ADAPTIVE_QOS_SUBSCRIPTION
-  return subscription_qos;
->>>>>>> aa36517c
 }
 
 void Recorder::warn_if_new_qos_for_subscribed_topic(const std::string & topic_name)
