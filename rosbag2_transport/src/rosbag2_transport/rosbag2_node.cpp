--- conflicted
+++ resolved
@@ -40,16 +40,11 @@
 std::shared_ptr<GenericPublisher> Rosbag2Node::create_generic_publisher(
   const std::string & topic, const std::string & type, const rclcpp::QoS & qos)
 {
-<<<<<<< HEAD
   auto type_support = rosbag2_cpp::get_typesupport(
     type, "rosidl_typesupport_cpp",
     library_generic_publisher_);
-  return std::make_shared<GenericPublisher>(get_node_base_interface().get(), topic, *type_support);
-=======
-  auto type_support = rosbag2_cpp::get_typesupport(type, "rosidl_typesupport_cpp");
   return std::make_shared<GenericPublisher>(
     get_node_base_interface().get(), *type_support, topic, qos);
->>>>>>> 267702b1
 }
 
 std::shared_ptr<GenericSubscription> Rosbag2Node::create_generic_subscription(
@@ -58,14 +53,10 @@
   const rclcpp::QoS & qos,
   std::function<void(std::shared_ptr<rmw_serialized_message_t>)> callback)
 {
-<<<<<<< HEAD
   auto type_support = rosbag2_cpp::get_typesupport(
     type, "rosidl_typesupport_cpp",
     library_generic_subscriptor_);
-
-=======
   auto type_support = rosbag2_cpp::get_typesupport(type, "rosidl_typesupport_cpp");
->>>>>>> 267702b1
   auto subscription = std::shared_ptr<GenericSubscription>();
 
   try {
