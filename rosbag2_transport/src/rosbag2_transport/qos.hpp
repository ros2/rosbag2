--- conflicted
+++ resolved
@@ -17,7 +17,6 @@
 
 #include "rclcpp/qos.hpp"
 
-
 #ifdef _WIN32
 // This is necessary because of a bug in yaml-cpp's cmake
 #define YAML_CPP_DLL
@@ -31,11 +30,8 @@
 # pragma warning(pop)
 #endif
 
-<<<<<<< HEAD
-=======
 #include "rosbag2_transport/visibility_control.hpp"
 
->>>>>>> 88d71783
 namespace rosbag2_transport
 {
 /// Simple wrapper around rclcpp::QoS to provide a default constructor for YAML deserialization.
