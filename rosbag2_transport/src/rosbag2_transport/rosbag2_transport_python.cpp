// Copyright 2018 Open Source Robotics Foundation, Inc.
// Copyright 2020, TNG Technology Consulting GmbH.
//
// Licensed under the Apache License, Version 2.0 (the "License");
// you may not use this file except in compliance with the License.
// You may obtain a copy of the License at
//
//     http://www.apache.org/licenses/LICENSE-2.0
//
// Unless required by applicable law or agreed to in writing, software
// distributed under the License is distributed on an "AS IS" BASIS,
// WITHOUT WARRANTIES OR CONDITIONS OF ANY KIND, either express or implied.
// See the License for the specific language governing permissions and
// limitations under the License.

#include <Python.h>
#include <chrono>
#include <memory>
#include <string>
#include <thread>
#include <unordered_map>
#include <utility>
#include <vector>

#include "rclcpp/qos.hpp"

#include "rosbag2_compression/compression_options.hpp"
#include "rosbag2_compression/sequential_compression_reader.hpp"
#include "rosbag2_compression/sequential_compression_writer.hpp"
#include "rosbag2_cpp/info.hpp"
#include "rosbag2_cpp/reader.hpp"
#include "rosbag2_cpp/readers/sequential_reader.hpp"
#include "rosbag2_cpp/writer.hpp"
#include "rosbag2_cpp/writers/sequential_writer.hpp"
#include "rosbag2_storage/metadata_io.hpp"
#include "rosbag2_storage/storage_options.hpp"
#include "rosbag2_transport/rosbag2_transport.hpp"
#include "rosbag2_transport/record_options.hpp"
#include "rmw/rmw.h"

namespace
{
/// Convert a Python3 unicode string to a native C++ std::string
std::string PyObject_AsStdString(PyObject * object)
{
  PyObject * python_string = nullptr;
  if (PyUnicode_Check(object)) {
    python_string = PyUnicode_AsUTF8String(object);
  } else {
    throw std::runtime_error("Unable to decode Python string to std::string.");
  }
  return std::string(PyBytes_AsString(python_string));
}

/// Get the rmw_qos_profile_t pointer from the rclpy QoSProfile
rmw_qos_profile_t * PyQoSProfile_AsRmwQoSProfile(PyObject * object)
{
  auto py_capsule = PyObject_CallMethod(object, "get_c_qos_profile", "");
  return reinterpret_cast<rmw_qos_profile_t *>(
    PyCapsule_GetPointer(py_capsule, "rmw_qos_profile_t"));
}

std::unordered_map<std::string, rclcpp::QoS> PyObject_AsTopicQoSMap(PyObject * object)
{
  std::unordered_map<std::string, rclcpp::QoS> topic_qos_overrides{};
  if (PyDict_Check(object)) {
    PyObject * key{nullptr};
    PyObject * value{nullptr};
    Py_ssize_t pos{0};
    while (PyDict_Next(object, &pos, &key, &value)) {
      auto topic_name = PyObject_AsStdString(key);
      auto rmw_qos_profile = PyQoSProfile_AsRmwQoSProfile(value);
      auto qos_init = rclcpp::QoSInitialization::from_rmw(*rmw_qos_profile);
      auto qos_profile = rclcpp::QoS(qos_init, *rmw_qos_profile);
      topic_qos_overrides.insert({topic_name, qos_profile});
    }
  } else {
    throw std::runtime_error{"QoS profile overrides object is not a Python dictionary."};
  }
  return topic_qos_overrides;
}

}  // namespace

static PyObject *
rosbag2_transport_record(PyObject * Py_UNUSED(self), PyObject * args, PyObject * kwargs)
{
  rosbag2_storage::StorageOptions storage_options{};
  rosbag2_transport::RecordOptions record_options{};

  static const char * kwlist[] = {
    "uri",
    "storage_id",
    "serialization_format",
    "node_prefix",
    "compression_mode",
    "compression_format",
    "compression_queue_size",
    "compression_threads",
    "all",
    "no_discovery",
    "polling_interval",
    "max_bagfile_size",
    "max_bagfile_duration",
    "max_cache_size",
    "topics",
    "include_hidden_topics",
    "qos_profile_overrides",
    "resilient_storage_writing",
    "storage_config_file",
    nullptr};

  char * uri = nullptr;
  char * storage_id = nullptr;
  char * serilization_format = nullptr;
  char * node_prefix = nullptr;
  char * compression_mode = nullptr;
  char * compression_format = nullptr;
  uint64_t compression_queue_size = 1;
  uint64_t compression_threads = 0;
  PyObject * qos_profile_overrides = nullptr;
  bool all = false;
  bool no_discovery = false;
  uint64_t polling_interval_ms = 100;
  unsigned long long max_bagfile_size = 0;  // NOLINT
  unsigned long long max_bagfile_duration = 0;  // NOLINT
  uint64_t max_cache_size = 0u;
  PyObject * topics = nullptr;
  bool include_hidden_topics = false;
  bool resilient_storage_writing = false;
  char * storage_config_file = nullptr;
  if (
    !PyArg_ParseTupleAndKeywords(
<<<<<<< HEAD
      args, kwargs, "ssssss|bbKKKKObObs", const_cast<char **>(kwlist),
=======
      args, kwargs, "ssssss|KKbbKKKKObOs", const_cast<char **>(kwlist),
>>>>>>> ad4b52fb
      &uri,
      &storage_id,
      &serilization_format,
      &node_prefix,
      &compression_mode,
      &compression_format,
      &compression_queue_size,
      &compression_threads,
      &all,
      &no_discovery,
      &polling_interval_ms,
      &max_bagfile_size,
      &max_bagfile_duration,
      &max_cache_size,
      &topics,
      &include_hidden_topics,
      &qos_profile_overrides,
      &resilient_storage_writing,
      &storage_config_file
  ))
  {
    return nullptr;
  }

  storage_options.uri = std::string(uri);
  storage_options.storage_id = std::string(storage_id);
  storage_options.storage_config_uri = std::string(storage_config_file);
  storage_options.max_bagfile_size = (uint64_t) max_bagfile_size;
  storage_options.max_bagfile_duration = static_cast<uint64_t>(max_bagfile_duration);
  storage_options.max_cache_size = max_cache_size;
  storage_options.resilient_storage_writing = resilient_storage_writing;
  record_options.all = all;
  record_options.is_discovery_disabled = no_discovery;
  record_options.topic_polling_interval = std::chrono::milliseconds(polling_interval_ms);
  record_options.node_prefix = std::string(node_prefix);
  record_options.compression_mode = std::string(compression_mode);
  record_options.compression_format = compression_format;
  record_options.compression_queue_size = compression_queue_size;
  if (compression_threads < 1) {
    compression_threads = std::thread::hardware_concurrency();
  }
  record_options.compression_threads = compression_threads;
  record_options.include_hidden_topics = include_hidden_topics;

  rosbag2_compression::CompressionOptions compression_options{
    record_options.compression_format,
    rosbag2_compression::compression_mode_from_string(record_options.compression_mode),
    record_options.compression_queue_size,
    record_options.compression_threads
  };

  auto topic_qos_overrides = PyObject_AsTopicQoSMap(qos_profile_overrides);
  record_options.topic_qos_profile_overrides = topic_qos_overrides;

  if (topics) {
    PyObject * topic_iterator = PyObject_GetIter(topics);
    if (topic_iterator != nullptr) {
      PyObject * topic;
      while ((topic = PyIter_Next(topic_iterator))) {
        record_options.topics.emplace_back(PyUnicode_AsUTF8(topic));

        Py_DECREF(topic);
      }
      Py_DECREF(topic_iterator);
    }
  }
  record_options.rmw_serialization_format = std::string(serilization_format).empty() ?
    rmw_get_serialization_format() :
    serilization_format;

  // Specify defaults
  auto info = std::make_shared<rosbag2_cpp::Info>();
  auto reader = std::make_shared<rosbag2_cpp::Reader>(
    std::make_unique<rosbag2_cpp::readers::SequentialReader>());
  std::shared_ptr<rosbag2_cpp::Writer> writer;
  // Change writer based on recording options
  if (record_options.compression_format == "zstd") {
    writer = std::make_shared<rosbag2_cpp::Writer>(
      std::make_unique<rosbag2_compression::SequentialCompressionWriter>(compression_options));
  } else {
    writer = std::make_shared<rosbag2_cpp::Writer>(
      std::make_unique<rosbag2_cpp::writers::SequentialWriter>());
  }

  rosbag2_transport::Rosbag2Transport transport(reader, writer, info);
  transport.init();
  transport.record(storage_options, record_options);
  transport.shutdown();

  Py_RETURN_NONE;
}

std::vector<std::string> get_topic_remapping_options(PyObject * topic_remapping)
{
  std::vector<std::string> topic_remapping_options = {"--ros-args"};
  if (topic_remapping) {
    PyObject * topic_remapping_iterator = PyObject_GetIter(topic_remapping);
    if (topic_remapping_iterator) {
      PyObject * topic;
      while ((topic = PyIter_Next(topic_remapping_iterator))) {
        topic_remapping_options.emplace_back("--remap");
        topic_remapping_options.emplace_back(PyUnicode_AsUTF8(topic));

        Py_DECREF(topic);
      }
      Py_DECREF(topic_remapping_iterator);
    }
  }
  return topic_remapping_options;
}

static PyObject *
rosbag2_transport_play(PyObject * Py_UNUSED(self), PyObject * args, PyObject * kwargs)
{
  rosbag2_transport::PlayOptions play_options{};
  rosbag2_storage::StorageOptions storage_options{};

  static const char * kwlist[] = {
    "uri",
    "storage_id",
    "node_prefix",
    "read_ahead_queue_size",
    "rate",
    "topics",
    "qos_profile_overrides",
    "loop",
    "topic_remapping",
    "storage_config_file",
    nullptr
  };

  char * uri;
  char * storage_id;
  char * node_prefix;
  size_t read_ahead_queue_size;
  float rate;
  PyObject * topics = nullptr;
  PyObject * qos_profile_overrides{nullptr};
  bool loop = false;
  PyObject * topic_remapping = nullptr;
  char * storage_config_file = nullptr;
  if (!PyArg_ParseTupleAndKeywords(
      args, kwargs, "sss|kfOObOs", const_cast<char **>(kwlist),
      &uri,
      &storage_id,
      &node_prefix,
      &read_ahead_queue_size,
      &rate,
      &topics,
      &qos_profile_overrides,
      &loop,
      &topic_remapping,
      &storage_config_file))
  {
    return nullptr;
  }

  storage_options.uri = std::string(uri);
  storage_options.storage_id = std::string(storage_id);
  storage_options.storage_config_uri = std::string(storage_config_file);

  play_options.node_prefix = std::string(node_prefix);
  play_options.read_ahead_queue_size = read_ahead_queue_size;
  play_options.rate = rate;
  play_options.loop = loop;

  if (topics) {
    PyObject * topic_iterator = PyObject_GetIter(topics);
    if (topic_iterator != nullptr) {
      PyObject * topic = nullptr;
      while ((topic = PyIter_Next(topic_iterator))) {
        play_options.topics_to_filter.emplace_back(PyUnicode_AsUTF8(topic));

        Py_DECREF(topic);
      }
      Py_DECREF(topic_iterator);
    }
  }

  auto topic_qos_overrides = PyObject_AsTopicQoSMap(qos_profile_overrides);
  play_options.topic_qos_profile_overrides = topic_qos_overrides;

  play_options.topic_remapping_options = get_topic_remapping_options(topic_remapping);

  rosbag2_storage::MetadataIo metadata_io{};
  rosbag2_storage::BagMetadata metadata{};
  // Specify defaults
  auto info = std::make_shared<rosbag2_cpp::Info>();
  std::shared_ptr<rosbag2_cpp::Reader> reader;
  auto writer = std::make_shared<rosbag2_cpp::Writer>(
    std::make_unique<rosbag2_cpp::writers::SequentialWriter>());
  // Change reader based on metadata options
  if (metadata_io.metadata_file_exists(storage_options.uri)) {
    metadata = metadata_io.read_metadata(storage_options.uri);
    if (metadata.compression_format == "zstd") {
      reader = std::make_shared<rosbag2_cpp::Reader>(
        std::make_unique<rosbag2_compression::SequentialCompressionReader>());
    } else {
      reader = std::make_shared<rosbag2_cpp::Reader>(
        std::make_unique<rosbag2_cpp::readers::SequentialReader>());
    }
  } else {
    reader = std::make_shared<rosbag2_cpp::Reader>(
      std::make_unique<rosbag2_cpp::readers::SequentialReader>());
  }

  rosbag2_transport::Rosbag2Transport transport(reader, writer, info);
  transport.init();
  transport.play(storage_options, play_options);
  transport.shutdown();

  Py_RETURN_NONE;
}

static PyObject *
rosbag2_transport_info(PyObject * Py_UNUSED(self), PyObject * args, PyObject * kwargs)
{
  static const char * kwlist[] = {"uri", "storage_id", nullptr};

  char * char_uri;
  char * char_storage_id;
  if (!PyArg_ParseTupleAndKeywords(
      args, kwargs, "ss", const_cast<char **>(kwlist), &char_uri, &char_storage_id))
  {
    return nullptr;
  }

  std::string uri = std::string(char_uri);
  std::string storage_id = std::string(char_storage_id);

  rosbag2_transport::Rosbag2Transport transport;
  transport.print_bag_info(uri, storage_id);

  Py_RETURN_NONE;
}

/// Define the public methods of this module
#if __GNUC__ >= 8
# pragma GCC diagnostic push
# pragma GCC diagnostic ignored "-Wcast-function-type"
#endif
static PyMethodDef rosbag2_transport_methods[] = {
  {
    "record", reinterpret_cast<PyCFunction>(rosbag2_transport_record), METH_VARARGS | METH_KEYWORDS,
    "Record to bag"
  },
  {
    "play", reinterpret_cast<PyCFunction>(rosbag2_transport_play), METH_VARARGS | METH_KEYWORDS,
    "Play bag"
  },
  {
    "info", reinterpret_cast<PyCFunction>(rosbag2_transport_info), METH_VARARGS | METH_KEYWORDS,
    "Print bag info"
  },
  {nullptr, nullptr, 0, nullptr}  /* sentinel */
};
#if __GNUC__ >= 8
# pragma GCC diagnostic pop
#endif

PyDoc_STRVAR(
  rosbag2_transport__doc__,
  "Python module for rosbag2 transport");

/// Define the Python module
static struct PyModuleDef _rosbag2_transport_module = {
  PyModuleDef_HEAD_INIT,
  "_rosbag2_transport",
  rosbag2_transport__doc__,
  -1,   /* -1 means that the module keeps state in global variables */
  rosbag2_transport_methods,
  nullptr,
  nullptr,
  nullptr,
  nullptr
};

/// Init function of this module
PyMODINIT_FUNC PyInit__rosbag2_transport_py(void)
{
  return PyModule_Create(&_rosbag2_transport_module);
}<|MERGE_RESOLUTION|>--- conflicted
+++ resolved
@@ -17,7 +17,6 @@
 #include <chrono>
 #include <memory>
 #include <string>
-#include <thread>
 #include <unordered_map>
 #include <utility>
 #include <vector>
@@ -95,8 +94,6 @@
     "node_prefix",
     "compression_mode",
     "compression_format",
-    "compression_queue_size",
-    "compression_threads",
     "all",
     "no_discovery",
     "polling_interval",
@@ -106,7 +103,6 @@
     "topics",
     "include_hidden_topics",
     "qos_profile_overrides",
-    "resilient_storage_writing",
     "storage_config_file",
     nullptr};
 
@@ -131,11 +127,7 @@
   char * storage_config_file = nullptr;
   if (
     !PyArg_ParseTupleAndKeywords(
-<<<<<<< HEAD
-      args, kwargs, "ssssss|bbKKKKObObs", const_cast<char **>(kwlist),
-=======
-      args, kwargs, "ssssss|KKbbKKKKObOs", const_cast<char **>(kwlist),
->>>>>>> ad4b52fb
+      args, kwargs, "ssssss|KKbbKKKKObObs", const_cast<char **>(kwlist),
       &uri,
       &storage_id,
       &serilization_format,
