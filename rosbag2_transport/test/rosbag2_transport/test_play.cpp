--- conflicted
+++ resolved
@@ -101,9 +101,8 @@
     Each(Pointee(Field(&test_msgs::msg::Arrays::bool_values,
     ElementsAre(true, false, true)))));
   EXPECT_THAT(replayed_test_arrays,
-<<<<<<< HEAD
-    Each(Pointee(Field(&test_msgs::msg::StaticArrayPrimitives::string_values,
-    ElementsAre("Complex Hello1", "Complex Hello2", "Complex Hello3")))));
+    Each(Pointee(Field(&test_msgs::msg::Arrays::float32_values,
+    ElementsAre(40.0f, 2.0f, 0.0f)))));
 }
 
 
@@ -157,8 +156,4 @@
   auto replayed_test_primitives2 = sub_->get_received_messages<test_msgs::msg::Primitives>(
     "/topic2");
   EXPECT_THAT(replayed_test_primitives2, SizeIs(0u));
-=======
-    Each(Pointee(Field(&test_msgs::msg::Arrays::float32_values,
-    ElementsAre(40.0f, 2.0f, 0.0f)))));
->>>>>>> 876118b2
 }