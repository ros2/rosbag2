// Copyright 2018, Bosch Software Innovations GmbH.
//
// Licensed under the Apache License, Version 2.0 (the "License");
// you may not use this file except in compliance with the License.
// You may obtain a copy of the License at
//
//     http://www.apache.org/licenses/LICENSE-2.0
//
// Unless required by applicable law or agreed to in writing, software
// distributed under the License is distributed on an "AS IS" BASIS,
// WITHOUT WARRANTIES OR CONDITIONS OF ANY KIND, either express or implied.
// See the License for the specific language governing permissions and
// limitations under the License.

#include <gmock/gmock.h>

#include <memory>
#include <string>
#include <unordered_map>
#include <vector>

#include "rclcpp/rclcpp.hpp"

<<<<<<< HEAD
#include "rosbag2_test_common/wait_for.hpp"

=======
#include "qos.hpp"
>>>>>>> aa36517c
#include "rosbag2_transport/rosbag2_transport.hpp"

#include "test_msgs/msg/arrays.hpp"
#include "test_msgs/message_fixtures.hpp"

#include "record_integration_fixture.hpp"


TEST_F(RecordIntegrationTestFixture, published_messages_from_multiple_topics_are_recorded)
{
  auto array_message = get_messages_arrays()[0];
  std::string array_topic = "/array_topic";

  auto string_message = get_messages_strings()[1];
  std::string string_topic = "/string_topic";

  start_recording({false, false, {string_topic, array_topic}, "rmw_format", 100ms});

  pub_man_.add_publisher<test_msgs::msg::Strings>(
    string_topic, string_message, 2);
  pub_man_.add_publisher<test_msgs::msg::Arrays>(
    array_topic, array_message, 2);
  run_publishers();
  stop_recording();

  MockSequentialWriter & writer =
    static_cast<MockSequentialWriter &>(writer_->get_implementation_handle());
  auto recorded_messages = writer.get_messages();
  auto recorded_topics = writer.get_topics();

  ASSERT_THAT(recorded_topics, SizeIs(2));
  EXPECT_THAT(recorded_topics.at(string_topic).serialization_format, Eq("rmw_format"));
  EXPECT_THAT(recorded_topics.at(array_topic).serialization_format, Eq("rmw_format"));
  ASSERT_THAT(recorded_messages, SizeIs(4));
  auto string_messages = filter_messages<test_msgs::msg::Strings>(
    recorded_messages, string_topic);
  auto array_messages = filter_messages<test_msgs::msg::Arrays>(
    recorded_messages, array_topic);
  ASSERT_THAT(string_messages, SizeIs(2));
  ASSERT_THAT(array_messages, SizeIs(2));
  EXPECT_THAT(string_messages[0]->string_value, Eq(string_message->string_value));
  EXPECT_THAT(array_messages[0]->bool_values, Eq(array_message->bool_values));
  EXPECT_THAT(array_messages[0]->float32_values, Eq(array_message->float32_values));
}

TEST_F(RecordIntegrationTestFixture, qos_is_stored_in_metadata)
{
  auto string_message = get_messages_strings()[1];
  std::string topic = "/chatter";
  start_recording({false, false, {topic}, "rmw_format", 100ms});
  pub_man_.add_publisher<test_msgs::msg::Strings>(topic, string_message, 2);
  run_publishers();
  stop_recording();

  MockSequentialWriter & writer =
    static_cast<MockSequentialWriter &>(writer_->get_implementation_handle());
  auto recorded_topics = writer.get_topics();
  std::string serialized_profiles = recorded_topics.at(topic).offered_qos_profiles;
  // Basic smoke test that the profile was serialized into the metadata as a string.
  EXPECT_THAT(serialized_profiles, ContainsRegex("reliability: 1\n"));
  EXPECT_THAT(serialized_profiles, ContainsRegex("durability: 2\n"));
  EXPECT_THAT(
    serialized_profiles, ContainsRegex(
      "deadline:\n"
      "    sec: .+\n"
      "    nsec: .+\n"
  ));
  EXPECT_THAT(
    serialized_profiles, ContainsRegex(
      "lifespan:\n"
      "    sec: .+\n"
      "    nsec: .+\n"
  ));
  EXPECT_THAT(serialized_profiles, ContainsRegex("liveliness: 1\n"));
  EXPECT_THAT(
    serialized_profiles, ContainsRegex(
      "liveliness_lease_duration:\n"
      "    sec: .+\n"
      "    nsec: .+\n"
  ));
}

<<<<<<< HEAD
TEST_F(RecordIntegrationTestFixture, records_sensor_data)
{
=======
TEST_F(RecordIntegrationTestFixture, records_sensor_data) {
  using clock = std::chrono::system_clock;
  using namespace std::chrono_literals;

>>>>>>> aa36517c
  std::string topic = "/string_topic";
  start_recording({false, false, {topic}, "rmw_format", 100ms});

  auto publisher_node = std::make_shared<rclcpp::Node>("publisher_for_qos_test");
  auto publisher = publisher_node->create_publisher<test_msgs::msg::Strings>(
    topic, rclcpp::SensorDataQoS());
  auto publish_timer = publisher_node->create_wall_timer(
    50ms, [publisher]() -> void {
      test_msgs::msg::Strings msg;
      msg.string_value = "Hello";
      publisher->publish(msg);
    }
  );
  auto & writer = static_cast<MockSequentialWriter &>(writer_->get_implementation_handle());

  // Takes ~200ms in local testing, 5s chosen as a very long timeout
  bool succeeded = rosbag2_test_common::spin_and_wait_for(
    std::chrono::seconds(5), publisher_node,
    [&writer]() {
      return writer.get_messages().size() > 0;
    });
  ASSERT_TRUE(succeeded);
  stop_recording();

  auto recorded_messages = writer.get_messages();
  auto recorded_topics = writer.get_topics();
  EXPECT_EQ(recorded_topics.size(), 1u);
  EXPECT_FALSE(recorded_messages.empty());
}
<<<<<<< HEAD

TEST_F(RecordIntegrationTestFixture, receives_latched_messages)
{
  // Ensure rosbag2 can receive Transient Local Durability "latched messages"
  const std::string topic = "/latched_topic";
  const size_t num_latched_messages = 3;

  auto publisher_node = std::make_shared<rclcpp::Node>("publisher_for_latched_test");
  auto profile_transient_local = rclcpp::QoS(num_latched_messages).transient_local();
  auto publisher_transient_local = publisher_node->create_publisher<test_msgs::msg::Strings>(
    topic, profile_transient_local);

  // Publish messages before starting recording
  test_msgs::msg::Strings msg;
  msg.string_value = "Hello";
  for (size_t i = 0; i < num_latched_messages; i++) {
    publisher_transient_local->publish(msg);
    rclcpp::spin_some(publisher_node);
  }
  start_recording({false, false, {topic}, "rmw_format", 100ms});
  auto & writer = static_cast<MockSequentialWriter &>(writer_->get_implementation_handle());

  // Takes ~100ms in local testing, 5s chosen as a very long timeout
  bool succeeded = rosbag2_test_common::spin_and_wait_for(
    std::chrono::seconds(5), publisher_node,
    [&writer]() {
      return writer.get_messages().size() == num_latched_messages;
    });
  stop_recording();
  ASSERT_TRUE(succeeded);
}

TEST_F(RecordIntegrationTestFixture, mixed_qos_subscribes) {
  // Ensure that rosbag2 subscribes to publishers that offer different durability policies
  const size_t arbitrary_history = 5;

  std::string topic = "/string_topic";
  test_msgs::msg::Strings msg;
  msg.string_value = "Hello";

  auto profile_volatile = rclcpp::QoS(arbitrary_history).reliable().durability_volatile();
  auto profile_transient_local = rclcpp::QoS(arbitrary_history).reliable().transient_local();

  auto publisher_node = std::make_shared<rclcpp::Node>("publisher_for_qos_test");
  auto publisher_volatile = publisher_node->create_publisher<test_msgs::msg::Strings>(
    topic, profile_volatile);
  auto publisher_transient_local = publisher_node->create_publisher<test_msgs::msg::Strings>(
    topic, profile_transient_local);

  start_recording({false, false, {topic}, "rmw_format", 100ms});
  // Takes ~100ms in local testing, 5s chosen as a very long timeout
  bool succeeded = rosbag2_test_common::spin_and_wait_for(
    std::chrono::seconds(5), publisher_node,
    [publisher_volatile, publisher_transient_local]() {
      // This test is a success if rosbag2 has connected to both publishers
      return
      publisher_volatile->get_subscription_count() &&
      publisher_transient_local->get_subscription_count();
    });
  stop_recording();
  ASSERT_TRUE(succeeded);
}

TEST_F(RecordIntegrationTestFixture, duration_and_noncompatibility_policies_mixed) {
  // Ensure that the duration-based and non-compatibility QoS policies don't affect subscription
  // These values are arbitrary, the significance is that they are non-default
  const std::string topic = "/mixed_nondelivery_policies";
  const size_t same_history = 5;
  const size_t different_history = 12;
  const rmw_time_t deadline{0, 1000};
  const rmw_time_t lifespan{3, 12};
  const auto liveliness = RMW_QOS_POLICY_LIVELINESS_MANUAL_BY_NODE;
  const rmw_time_t liveliness_lease_duration{0, 5000000};

  auto publisher_node = std::make_shared<rclcpp::Node>("publisher_for");
  auto create_pub = [publisher_node, topic](auto qos) {
      return publisher_node->create_publisher<test_msgs::msg::Strings>(topic, qos);
    };

  auto profile_history = rclcpp::QoS(different_history);
  auto publisher_history = create_pub(profile_history);

  auto profile_lifespan = rclcpp::QoS(same_history).lifespan(lifespan);
  auto publisher_lifespan = create_pub(profile_lifespan);

  auto profile_deadline = rclcpp::QoS(same_history).deadline(deadline);
  auto publisher_deadline = create_pub(profile_deadline);

  auto profile_liveliness = rclcpp::QoS(same_history)
    .liveliness(liveliness).liveliness_lease_duration(liveliness_lease_duration);
  auto publisher_liveliness = create_pub(profile_liveliness);

  start_recording({false, false, {topic}, "rmw_format", 100ms});
  // Takes ~200ms in local testing, 5s chosen as a very long timeout
  bool succeeded = rosbag2_test_common::spin_and_wait_for(
    std::chrono::seconds(5), publisher_node,
    [publisher_history, publisher_lifespan, publisher_deadline, publisher_liveliness]() {
      return
      publisher_history->get_subscription_count() &&
      publisher_lifespan->get_subscription_count() &&
      publisher_deadline->get_subscription_count() &&
      publisher_liveliness->get_subscription_count();
    });
  stop_recording();
  ASSERT_TRUE(succeeded);
=======
#endif  // ROSBAG2_ENABLE_ADAPTIVE_QOS_SUBSCRIPTION

TEST_F(RecordIntegrationTestFixture, topic_qos_overrides)
{
  const auto num_msgs = 3;
  auto strict_msg = std::make_shared<test_msgs::msg::Strings>();
  strict_msg->string_value = "strict";
  const auto strict_topic = "/strict_topic";

  rosbag2_transport::RecordOptions record_options =
  {false, false, {strict_topic}, "rmw_format", 100ms};
  const auto profile_override = rclcpp::QoS{rclcpp::KeepAll()}
  .best_effort().durability_volatile().avoid_ros_namespace_conventions(false);
  std::unordered_map<std::string, rclcpp::QoS> topic_qos_profile_overrides = {
    {strict_topic, profile_override}
  };
  record_options.topic_qos_profile_overrides = topic_qos_profile_overrides;

  // Create two BEST_EFFORT publishers on the same topic with different Durability policies.
  // If no override is specified, then the recorder cannot see any published messages.
  auto profile1 = rosbag2_transport::Rosbag2QoS{}.best_effort().durability_volatile();
  auto profile2 = rosbag2_transport::Rosbag2QoS{}.best_effort().transient_local();
  pub_man_.add_publisher<test_msgs::msg::Strings>(
    strict_topic, strict_msg, num_msgs, profile1);
  pub_man_.add_publisher<test_msgs::msg::Strings>(
    strict_topic, strict_msg, num_msgs, profile2);

  start_recording(record_options);
  run_publishers();
  stop_recording();

  auto & writer =
    static_cast<MockSequentialWriter &>(writer_->get_implementation_handle());
  auto recorded_messages = writer.get_messages();

  ASSERT_GE(recorded_messages.size(), 0u);
>>>>>>> aa36517c
}<|MERGE_RESOLUTION|>--- conflicted
+++ resolved
@@ -21,19 +21,15 @@
 
 #include "rclcpp/rclcpp.hpp"
 
-<<<<<<< HEAD
 #include "rosbag2_test_common/wait_for.hpp"
 
-=======
-#include "qos.hpp"
->>>>>>> aa36517c
 #include "rosbag2_transport/rosbag2_transport.hpp"
 
 #include "test_msgs/msg/arrays.hpp"
 #include "test_msgs/message_fixtures.hpp"
 
+#include "qos.hpp"
 #include "record_integration_fixture.hpp"
-
 
 TEST_F(RecordIntegrationTestFixture, published_messages_from_multiple_topics_are_recorded)
 {
@@ -109,15 +105,8 @@
   ));
 }
 
-<<<<<<< HEAD
 TEST_F(RecordIntegrationTestFixture, records_sensor_data)
 {
-=======
-TEST_F(RecordIntegrationTestFixture, records_sensor_data) {
-  using clock = std::chrono::system_clock;
-  using namespace std::chrono_literals;
-
->>>>>>> aa36517c
   std::string topic = "/string_topic";
   start_recording({false, false, {topic}, "rmw_format", 100ms});
 
@@ -147,8 +136,6 @@
   EXPECT_EQ(recorded_topics.size(), 1u);
   EXPECT_FALSE(recorded_messages.empty());
 }
-<<<<<<< HEAD
-
 TEST_F(RecordIntegrationTestFixture, receives_latched_messages)
 {
   // Ensure rosbag2 can receive Transient Local Durability "latched messages"
@@ -253,8 +240,7 @@
     });
   stop_recording();
   ASSERT_TRUE(succeeded);
-=======
-#endif  // ROSBAG2_ENABLE_ADAPTIVE_QOS_SUBSCRIPTION
+}
 
 TEST_F(RecordIntegrationTestFixture, topic_qos_overrides)
 {
@@ -290,5 +276,4 @@
   auto recorded_messages = writer.get_messages();
 
   ASSERT_GE(recorded_messages.size(), 0u);
->>>>>>> aa36517c
 }