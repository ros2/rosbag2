// Copyright 2018, Bosch Software Innovations GmbH.
//
// Licensed under the Apache License, Version 2.0 (the "License");
// you may not use this file except in compliance with the License.
// You may obtain a copy of the License at
//
//     http://www.apache.org/licenses/LICENSE-2.0
//
// Unless required by applicable law or agreed to in writing, software
// distributed under the License is distributed on an "AS IS" BASIS,
// WITHOUT WARRANTIES OR CONDITIONS OF ANY KIND, either express or implied.
// See the License for the specific language governing permissions and
// limitations under the License.

#ifndef ROSBAG2_STORAGE_DEFAULT_PLUGINS__SQLITE__SQLITE_STORAGE_HPP_
#define ROSBAG2_STORAGE_DEFAULT_PLUGINS__SQLITE__SQLITE_STORAGE_HPP_

#include <atomic>
#include <memory>
#include <mutex>
#include <string>
#include <unordered_map>
#include <vector>

#include "rcpputils/thread_safety_annotations.hpp"
#include "rosbag2_storage/storage_interfaces/read_write_interface.hpp"
#include "rosbag2_storage/serialized_bag_message.hpp"
#include "rosbag2_storage/storage_filter.hpp"
#include "rosbag2_storage/topic_metadata.hpp"
#include "rosbag2_storage_default_plugins/sqlite/sqlite_wrapper.hpp"
#include "rosbag2_storage_default_plugins/visibility_control.hpp"

// This is necessary because of using stl types here. It is completely safe, because
// a) the member is not accessible from the outside
// b) there are no inline functions.
#ifdef _WIN32
# pragma warning(push)
# pragma warning(disable:4251)
#endif

namespace rosbag2_storage_plugins
{

class ROSBAG2_STORAGE_DEFAULT_PLUGINS_PUBLIC SqliteStorage
  : public rosbag2_storage::storage_interfaces::ReadWriteInterface
{
public:
  SqliteStorage() = default;

  ~SqliteStorage() override;

  void open(
    const rosbag2_storage::StorageOptions & storage_options,
    rosbag2_storage::storage_interfaces::IOFlag io_flag =
    rosbag2_storage::storage_interfaces::IOFlag::READ_WRITE) override;

  void remove_topic(const rosbag2_storage::TopicMetadata & topic) override;

  void create_topic(const rosbag2_storage::TopicMetadata & topic) override;

  void write(std::shared_ptr<const rosbag2_storage::SerializedBagMessage> message) override;

  void write(
    const std::vector<std::shared_ptr<const rosbag2_storage::SerializedBagMessage>> & messages)
  override;

  bool has_next() override;

  std::shared_ptr<rosbag2_storage::SerializedBagMessage> read_next() override;

  std::vector<rosbag2_storage::TopicMetadata> get_all_topics_and_types() override;

  rosbag2_storage::BagMetadata get_metadata() override;

  std::string get_relative_file_path() const override;

  uint64_t get_bagfile_size() const override;

  std::string get_storage_identifier() const override;

  uint64_t get_minimum_split_file_size() const override;

  void set_filter(const rosbag2_storage::StorageFilter & storage_filter) override;

  void reset_filter() override;

  void seek(const rcutils_time_point_value_t & timestamp) override;

  std::string get_storage_setting(const std::string & key);

  /// Return the sqlite database wrapper.
  /**
   * \throws std::runtime_error if open() has not been called
   */
  SqliteWrapper & get_sqlite_database_wrapper();

<<<<<<< HEAD
  enum class PresetProfile
  {
    Resilient,
    WriteOptimized,
  };
  static PresetProfile parse_preset_profile(const std::string & profile_string);
=======
  int get_db_schema_version() const;
  std::string get_recorded_ros_distro() const;
>>>>>>> b64b7b01

private:
  void initialize();
  void prepare_for_writing();
  void prepare_for_reading();
  void fill_topics_and_types();
  void activate_transaction();
  void commit_transaction();
  void write_locked(std::shared_ptr<const rosbag2_storage::SerializedBagMessage> message)
  RCPPUTILS_TSA_REQUIRES(database_write_mutex_);
  int read_db_schema_version();

  using ReadQueryResult = SqliteStatementWrapper::QueryResult<
    std::shared_ptr<rcutils_uint8_array_t>, rcutils_time_point_value_t, std::string, int>;

  std::shared_ptr<SqliteWrapper> database_ RCPPUTILS_TSA_GUARDED_BY(database_write_mutex_);
  SqliteStatement write_statement_ {};
  SqliteStatement read_statement_ {};
  ReadQueryResult message_result_ {nullptr};
  ReadQueryResult::Iterator current_message_row_ {
    nullptr, SqliteStatementWrapper::QueryResult<>::Iterator::POSITION_END};
  std::unordered_map<std::string, int> topics_ RCPPUTILS_TSA_GUARDED_BY(database_write_mutex_);
  std::vector<rosbag2_storage::TopicMetadata> all_topics_and_types_;
  std::string relative_path_;
  std::atomic_bool active_transaction_ {false};

  rcutils_time_point_value_t seek_time_ = 0;
  int seek_row_id_ = 0;
  rosbag2_storage::StorageFilter storage_filter_ {};

  // This mutex is necessary to protect:
  // a) database access (this could also be done with FULLMUTEX), but see b)
  // b) topics_ collection - since we could be writing and reading it at the same time
  std::mutex database_write_mutex_;

  const int kDBSchemaVersion_ = 3;
  int db_schema_version_ = -1;  //  Valid version number starting from 1
};


}  // namespace rosbag2_storage_plugins

#ifdef _WIN32
# pragma warning(pop)
#endif

#endif  // ROSBAG2_STORAGE_DEFAULT_PLUGINS__SQLITE__SQLITE_STORAGE_HPP_<|MERGE_RESOLUTION|>--- conflicted
+++ resolved
@@ -94,17 +94,16 @@
    */
   SqliteWrapper & get_sqlite_database_wrapper();
 
-<<<<<<< HEAD
+  int get_db_schema_version() const;
+
+  std::string get_recorded_ros_distro() const;
+
   enum class PresetProfile
   {
     Resilient,
     WriteOptimized,
   };
   static PresetProfile parse_preset_profile(const std::string & profile_string);
-=======
-  int get_db_schema_version() const;
-  std::string get_recorded_ros_distro() const;
->>>>>>> b64b7b01
 
 private:
   void initialize();
