--- conflicted
+++ resolved
@@ -5,11 +5,7 @@
 
 setup(
     name=package_name,
-<<<<<<< HEAD
-    version='0.3.5',
-=======
     version='0.6.0',
->>>>>>> b64cf741
     packages=find_packages(exclude=['test']),
     data_files=[
         ('share/' + package_name, ['package.xml']),
