--- conflicted
+++ resolved
@@ -41,12 +41,6 @@
                  'replayed.')
 
     def main(self, *, args):  # noqa: D102
-<<<<<<< HEAD
-        bag_file = args.input
-        if not os.path.exists(bag_file):
-            return "[ERROR] [ros2bag] bag file '{}' does not exist!".format(bag_file)
-=======
->>>>>>> 68cffda4
         # NOTE(hidmic): in merged install workspaces on Windows, Python entrypoint lookups
         #               combined with constrained environments (as imposed by colcon test)
         #               may result in DLL loading failures when attempting to import a C
