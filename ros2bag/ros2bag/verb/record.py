--- conflicted
+++ resolved
@@ -123,62 +123,10 @@
             except (InvalidQoSProfileException, ValueError) as e:
                 return print_error(str(e))
 
-<<<<<<< HEAD
         storage_config_file = ''
         if args.storage_config_file:
             storage_config_file = args.storage_config_file.name
 
-        if args.all:
-            # NOTE(hidmic): in merged install workspaces on Windows, Python entrypoint lookups
-            #               combined with constrained environments (as imposed by colcon test)
-            #               may result in DLL loading failures when attempting to import a C
-            #               extension. Therefore, do not import rosbag2_transport at the module
-            #               level but on demand, right before first use.
-            from rosbag2_transport import rosbag2_transport_py
-
-            rosbag2_transport_py.record(
-                uri=uri,
-                storage_id=args.storage,
-                serialization_format=args.serialization_format,
-                node_prefix=NODE_NAME_PREFIX,
-                compression_mode=args.compression_mode,
-                compression_format=args.compression_format,
-                all=True,
-                no_discovery=args.no_discovery,
-                polling_interval=args.polling_interval,
-                max_bagfile_size=args.max_bag_size,
-                max_bagfile_duration=args.max_bag_duration,
-                max_cache_size=args.max_cache_size,
-                include_hidden_topics=args.include_hidden_topics,
-                qos_profile_overrides=qos_profile_overrides,
-                storage_config_file=storage_config_file)
-        elif args.topics and len(args.topics) > 0:
-            # NOTE(hidmic): in merged install workspaces on Windows, Python entrypoint lookups
-            #               combined with constrained environments (as imposed by colcon test)
-            #               may result in DLL loading failures when attempting to import a C
-            #               extension. Therefore, do not import rosbag2_transport at the module
-            #               level but on demand, right before first use.
-            from rosbag2_transport import rosbag2_transport_py
-
-            rosbag2_transport_py.record(
-                uri=uri,
-                storage_id=args.storage,
-                serialization_format=args.serialization_format,
-                node_prefix=NODE_NAME_PREFIX,
-                compression_mode=args.compression_mode,
-                compression_format=args.compression_format,
-                no_discovery=args.no_discovery,
-                polling_interval=args.polling_interval,
-                max_bagfile_size=args.max_bag_size,
-                max_bagfile_duration=args.max_bag_duration,
-                max_cache_size=args.max_cache_size,
-                topics=args.topics,
-                include_hidden_topics=args.include_hidden_topics,
-                qos_profile_overrides=qos_profile_overrides,
-                storage_config_file=storage_config_file)
-        else:
-            self._subparser.print_help()
-=======
         # NOTE(hidmic): in merged install workspaces on Windows, Python entrypoint lookups
         #               combined with constrained environments (as imposed by colcon test)
         #               may result in DLL loading failures when attempting to import a C
@@ -201,8 +149,8 @@
             max_cache_size=args.max_cache_size,
             topics=args.topics,
             include_hidden_topics=args.include_hidden_topics,
-            qos_profile_overrides=qos_profile_overrides)
->>>>>>> f50498aa
+            qos_profile_overrides=qos_profile_overrides,
+            storage_config_file=storage_config_file)
 
         if os.path.isdir(uri) and not os.listdir(uri):
             os.rmdir(uri)