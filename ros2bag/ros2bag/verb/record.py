# Copyright 2018 Open Source Robotics Foundation, Inc.
#
# Licensed under the Apache License, Version 2.0 (the "License");
# you may not use this file except in compliance with the License.
# You may obtain a copy of the License at
#
#     http://www.apache.org/licenses/LICENSE-2.0
#
# Unless required by applicable law or agreed to in writing, software
# distributed under the License is distributed on an "AS IS" BASIS,
# WITHOUT WARRANTIES OR CONDITIONS OF ANY KIND, either express or implied.
# See the License for the specific language governing permissions and
# limitations under the License.

from argparse import FileType
import datetime
import os

from rclpy.qos import InvalidQoSProfileException
from ros2bag.api import convert_yaml_to_qos_profile
from ros2bag.api import print_error
from ros2bag.verb import VerbExtension
from ros2cli.node import NODE_NAME_PREFIX
from rosbag2_py import get_default_storage_id
from rosbag2_py import get_registered_compressors
from rosbag2_py import get_registered_serializers
from rosbag2_py import get_registered_writers
from rosbag2_py import Recorder
from rosbag2_py import RecordOptions
from rosbag2_py import StorageOptions
import yaml


class RecordVerb(VerbExtension):
    """Record ROS data to a bag."""

    def add_arguments(self, parser, cli_name):  # noqa: D102
        writer_choices = get_registered_writers()
        default_storage_id = get_default_storage_id()
        default_writer = default_storage_id if default_storage_id in writer_choices else \
            next(iter(writer_choices))

        compression_format_choices = get_registered_compressors()
        serialization_choices = get_registered_serializers()
        converter_suffix = '_converter'
        serialization_choices = {
            f[:-len(converter_suffix)]
            for f in serialization_choices
            if f.endswith(converter_suffix)
        }

        # Topic filter arguments
        parser.add_argument(
            'topics', nargs='*', default=None, help='List of topics to record.')
        parser.add_argument(
            '-a', '--all', action='store_true',
            help='Record all topics. Required if no explicit topic list or regex filters.')
        parser.add_argument(
            '-e', '--regex', default='',
            help='Record only topics containing provided regular expression. '
                 'Applies on top of topics list.')
        parser.add_argument(
            '-x', '--exclude', default='',
            help='Exclude topics containing provided regular expression. '
            'Works on top of --all, --regex, or topics list.')
        parser.add_argument(
            '--include-unpublished-topics', action='store_true',
            help='Discover and record topics which have no publisher. '
            'Subscriptions on such topics will be made with default QoS unless otherwise '
            'specified in a QoS overrides file.')
        parser.add_argument(
            '--include-hidden-topics', action='store_true',
            help='Discover and record hidden topics as well. '
            'These are topics used internally by ROS 2 implementation.')
        # The rest. TODO(emersonknapp) organize these better by category
        parser.add_argument(
            '-o', '--output',
            help='destination of the bagfile to create, \
            defaults to a timestamped folder in the current directory')
        parser.add_argument(
            '-s', '--storage', default=default_writer, choices=writer_choices,
            help=f"storage identifier to be used, defaults to '{default_writer}'")
        parser.add_argument(
            '-f', '--serialization-format', default='', choices=serialization_choices,
            help='rmw serialization format in which the messages are saved, defaults to the'
                 ' rmw currently in use')
        parser.add_argument(
            '--no-discovery', action='store_true',
            help='disables topic auto discovery during recording: only topics present at '
                 'startup will be recorded')
        parser.add_argument(
            '-p', '--polling-interval', type=int, default=100,
            help='time in ms to wait between querying available topics for recording. '
                  'It has no effect if --no-discovery is enabled.'
        )
        parser.add_argument(
            '-b', '--max-bag-size', type=int, default=0,
            help='maximum size in bytes before the bagfile will be split. '
                  'Default it is zero, recording written in single bagfile and splitting '
                  'is disabled.'
        )
        parser.add_argument(
            '-d', '--max-bag-duration', type=int, default=0,
            help='maximum duration in seconds before the bagfile will be split. '
                  'Default is zero, recording written in single bagfile and splitting '
                  'is disabled. If both splitting by size and duration are enabled, '
                  'the bag will split at whichever threshold is reached first.'
        )
        parser.add_argument(
            '--max-cache-size', type=int, default=100*1024*1024,
            help='maximum size (in bytes) of messages to hold in each buffer of cache.'
                 'Default is 100 mebibytes. The cache is handled through double buffering, '
                 'which means that in pessimistic case up to twice the parameter value of memory'
                 'is needed. A rule of thumb is to cache an order of magitude corresponding to'
                 'about one second of total recorded data volume.'
                 'If the value specified is 0, then every message is directly written to disk.'
        )
        parser.add_argument(
            '--compression-mode', type=str, default='none',
            choices=['none', 'file', 'message'],
            help="Determine whether to compress by file or message. Default is 'none'."
        )
        parser.add_argument(
            '--compression-format', type=str, default='', choices=compression_format_choices,
            help='Specify the compression format/algorithm. Default is none.'
        )
        parser.add_argument(
            '--compression-queue-size', type=int, default=1,
            help='Number of files or messages that may be queued for compression '
                 'before being dropped.  Default is 1.'
        )
        parser.add_argument(
            '--compression-threads', type=int, default=0,
            help='Number of files or messages that may be compressed in parallel. '
                 'Default is 0, which will be interpreted as the number of CPU cores.'
        )
        parser.add_argument(
            '--snapshot-mode', action='store_true',
            help='Enable snapshot mode. Messages will not be written to the bagfile until '
                 'the "/rosbag2_recorder/snapshot" service is called.'
        )
        parser.add_argument(
            '--ignore-leaf-topics', action='store_true',
            help='Ignore topics without a publisher.'
        )
        parser.add_argument(
            '--qos-profile-overrides-path', type=FileType('r'),
            help='Path to a yaml file defining overrides of the QoS profile for specific topics.'
        )
        parser.add_argument(
            '--storage-preset-profile', type=str, default='',
            help='Select a configuration preset for storage. '
                 'This flag settings can still be overriden by '
                 'corresponding settings in the config passed with --storage-config-file.'
        )
        parser.add_argument(
            '--storage-config-file', type=FileType('r'),
            help='Path to a yaml file defining storage specific configurations. '
                 'For the default storage plugin settings are specified through syntax:'
                 'write:'
                 '  pragmas: [\"<setting_name>\" = <setting_value>]'
                 'For a list of sqlite3 settings, refer to sqlite3 documentation')
        parser.add_argument(
            '--start-paused', action='store_true', default=False,
            help='Start the recorder in a paused state.')
        parser.add_argument(
            '--use-sim-time', action='store_true', default=False,
            help='Use simulation time for message timestamps by subscribing to the /clock topic. '
                 'Until first /clock message is received, no messages will be written to bag.')
        parser.add_argument(
            '--log-level', type=str, default='info',
            choices=['debug', 'info', 'warn', 'error', 'fatal'],
            help='Logging level.')
        self._subparser = parser

    def main(self, *, args):  # noqa: D102
        # both all and topics cannot be true
        if (args.all and args.topics):
            return print_error('Specify either --all or topics, but not both simultaneously.')
        # one out of "all", "topics" and "regex" must be true
        if not(args.all or (args.topics and len(args.topics) > 0) or (args.regex)):
            return print_error('Invalid choice: Must specify topic(s), --regex or --all')

        if args.all and args.regex:
            print('[WARN] [ros2bag]: --all will override --regex.')

        if args.topics and args.exclude:
            return print_error('--exclude argument cannot be used when specifying a list '
                               'of topics explicitly')

        if args.exclude and not(args.regex or args.all):
            return print_error('--exclude argument requires either --all or --regex')

        uri = args.output or datetime.datetime.now().strftime('rosbag2_%Y_%m_%d-%H_%M_%S')

        if os.path.isdir(uri):
            return print_error("Output folder '{}' already exists.".format(uri))

        if args.compression_format and args.compression_mode == 'none':
            return print_error('Invalid choice: Cannot specify compression format '
                               'without a compression mode.')

<<<<<<< HEAD
        if args.compression_mode == 'message' and args.storage == 'mcap':
            return print_error('Invalid choice: compression_mode \'message\' is not supported '
                               'by the MCAP storage plugin. You can enable chunk compression by '
                               'setting `compression: \'Zstd\'` in storage config')

        if args.compression_queue_size < 1:
            return print_error('Compression queue size must be at least 1.')
=======
        if args.compression_queue_size < 0:
            return print_error('Compression queue size must be at least 0.')
>>>>>>> 253a703a

        args.compression_mode = args.compression_mode.upper()

        qos_profile_overrides = {}  # Specify a valid default
        if args.qos_profile_overrides_path:
            qos_profile_dict = yaml.safe_load(args.qos_profile_overrides_path)
            try:
                qos_profile_overrides = convert_yaml_to_qos_profile(
                    qos_profile_dict)
            except (InvalidQoSProfileException, ValueError) as e:
                return print_error(str(e))

        if args.use_sim_time and args.no_discovery:
            return print_error(
                '--use-sim-time and --no-discovery both set, but are incompatible settings. '
                'The /clock topic needs to be discovered to record with sim time.')

        storage_config_file = ''
        if args.storage_config_file:
            storage_config_file = args.storage_config_file.name

        storage_options = StorageOptions(
            uri=uri,
            storage_id=args.storage,
            max_bagfile_size=args.max_bag_size,
            max_bagfile_duration=args.max_bag_duration,
            max_cache_size=args.max_cache_size,
            storage_preset_profile=args.storage_preset_profile,
            storage_config_uri=storage_config_file,
            snapshot_mode=args.snapshot_mode
        )
        record_options = RecordOptions()
        record_options.all = args.all
        record_options.is_discovery_disabled = args.no_discovery
        record_options.topics = args.topics
        record_options.rmw_serialization_format = args.serialization_format
        record_options.topic_polling_interval = datetime.timedelta(
            milliseconds=args.polling_interval)
        record_options.regex = args.regex
        record_options.exclude = args.exclude
        record_options.node_prefix = NODE_NAME_PREFIX
        record_options.compression_mode = args.compression_mode
        record_options.compression_format = args.compression_format
        record_options.compression_queue_size = args.compression_queue_size
        record_options.compression_threads = args.compression_threads
        record_options.topic_qos_profile_overrides = qos_profile_overrides
        record_options.include_hidden_topics = args.include_hidden_topics
        record_options.include_unpublished_topics = args.include_unpublished_topics
        record_options.start_paused = args.start_paused
        record_options.ignore_leaf_topics = args.ignore_leaf_topics
        record_options.use_sim_time = args.use_sim_time

        recorder = Recorder(args.log_level)

        try:
            recorder.record(storage_options, record_options)
        except KeyboardInterrupt:
            pass

        if os.path.isdir(uri) and not os.listdir(uri):
            os.rmdir(uri)<|MERGE_RESOLUTION|>--- conflicted
+++ resolved
@@ -200,18 +200,13 @@
             return print_error('Invalid choice: Cannot specify compression format '
                                'without a compression mode.')
 
-<<<<<<< HEAD
         if args.compression_mode == 'message' and args.storage == 'mcap':
             return print_error('Invalid choice: compression_mode \'message\' is not supported '
                                'by the MCAP storage plugin. You can enable chunk compression by '
                                'setting `compression: \'Zstd\'` in storage config')
 
-        if args.compression_queue_size < 1:
-            return print_error('Compression queue size must be at least 1.')
-=======
         if args.compression_queue_size < 0:
             return print_error('Compression queue size must be at least 0.')
->>>>>>> 253a703a
 
         args.compression_mode = args.compression_mode.upper()
 
