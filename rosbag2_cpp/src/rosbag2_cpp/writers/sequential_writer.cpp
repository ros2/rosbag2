// Copyright 2018, Bosch Software Innovations GmbH.
//
// Licensed under the Apache License, Version 2.0 (the "License");
// you may not use this file except in compliance with the License.
// You may obtain a copy of the License at
//
//     http://www.apache.org/licenses/LICENSE-2.0
//
// Unless required by applicable law or agreed to in writing, software
// distributed under the License is distributed on an "AS IS" BASIS,
// WITHOUT WARRANTIES OR CONDITIONS OF ANY KIND, either express or implied.
// See the License for the specific language governing permissions and
// limitations under the License.

#include "rosbag2_cpp/writers/sequential_writer.hpp"

#include <algorithm>
#include <chrono>
#include <memory>
#include <stdexcept>
#include <string>
#include <utility>

#include "rcpputils/filesystem_helper.hpp"

#include "rosbag2_cpp/info.hpp"

#include "rosbag2_storage/storage_options.hpp"

namespace rosbag2_cpp
{
namespace writers
{

namespace
{
std::string format_storage_uri(const std::string & base_folder, uint64_t storage_count)
{
  // Right now `base_folder_` is always just the folder name for where to install the bagfile.
  // The name of the folder needs to be queried in case
  // SequentialWriter is opened with a relative path.
  std::stringstream storage_file_name;
  storage_file_name << rcpputils::fs::path(base_folder).filename().string() << "_" << storage_count;

  return (rcpputils::fs::path(base_folder) / storage_file_name.str()).string();
}

std::string strip_parent_path(const std::string & relative_path)
{
  return rcpputils::fs::path(relative_path).filename().string();
}

}  // namespace

SequentialWriter::SequentialWriter(
  std::unique_ptr<rosbag2_storage::StorageFactoryInterface> storage_factory,
  std::shared_ptr<SerializationFormatConverterFactoryInterface> converter_factory,
  std::unique_ptr<rosbag2_storage::MetadataIo> metadata_io)
: storage_factory_(std::move(storage_factory)),
  converter_factory_(std::move(converter_factory)),
  storage_(nullptr),
  metadata_io_(std::move(metadata_io)),
  converter_(nullptr),
  topics_names_to_info_(),
  metadata_()
{}

SequentialWriter::~SequentialWriter()
{
  reset();
}

void SequentialWriter::init_metadata()
{
  metadata_ = rosbag2_storage::BagMetadata{};
  metadata_.storage_identifier = storage_->get_storage_identifier();
  metadata_.starting_time = std::chrono::time_point<std::chrono::high_resolution_clock>(
    std::chrono::nanoseconds::max());
  metadata_.relative_file_paths = {strip_parent_path(storage_->get_relative_file_path())};
}

void SequentialWriter::open(
  const rosbag2_storage::StorageOptions & storage_options,
  const ConverterOptions & converter_options)
{
  base_folder_ = storage_options.uri;
  storage_options_ = storage_options;

  cache_.reserve(storage_options.max_cache_size);
  current_cache_size_ = 0u;

  if (converter_options.output_serialization_format !=
    converter_options.input_serialization_format)
  {
    converter_ = std::make_unique<Converter>(converter_options, converter_factory_);
  }

  rcpputils::fs::path db_path(storage_options.uri);
  if (db_path.is_directory()) {
    std::stringstream error;
    error << "Database directory already exists (" << db_path.string() <<
      "), can't overwrite existing database";
    throw std::runtime_error{error.str()};
  }

  bool dir_created = rcpputils::fs::create_directories(db_path);
  if (!dir_created) {
    std::stringstream error;
    error << "Failed to create database directory (" << db_path.string() << ").";
    throw std::runtime_error{error.str()};
  }

  storage_options_.uri = format_storage_uri(base_folder_, 0);
  storage_ = storage_factory_->open_read_write(storage_options_);
  if (!storage_) {
    throw std::runtime_error("No storage could be initialized. Abort");
  }

  if (storage_options_.max_bagfile_size != 0 &&
    storage_options_.max_bagfile_size < storage_->get_minimum_split_file_size())
  {
    std::stringstream error;
    error << "Invalid bag splitting size given. Please provide a value greater than " <<
      storage_->get_minimum_split_file_size() << ". Specified value of " <<
      storage_options.max_bagfile_size;
    throw std::runtime_error{error.str()};
  }

  init_metadata();
}

void SequentialWriter::reset()
{
  if (!base_folder_.empty()) {
    finalize_metadata();
    metadata_io_->write_metadata(base_folder_, metadata_);
  }

  reset_cache();
  storage_.reset();  // Necessary to ensure that the storage is destroyed before the factory
  storage_factory_.reset();
}

void SequentialWriter::create_topic(const rosbag2_storage::TopicMetadata & topic_with_type)
{
  if (!storage_) {
    throw std::runtime_error("Bag is not open. Call open() before writing.");
  }

  if (converter_) {
    converter_->add_topic(topic_with_type.name, topic_with_type.type);
  }

  if (topics_names_to_info_.find(topic_with_type.name) ==
    topics_names_to_info_.end())
  {
    rosbag2_storage::TopicInformation info{};
    info.topic_metadata = topic_with_type;

    const auto insert_res = topics_names_to_info_.insert(
      std::make_pair(topic_with_type.name, info));

    if (!insert_res.second) {
      std::stringstream errmsg;
      errmsg << "Failed to insert topic \"" << topic_with_type.name << "\"!";

      throw std::runtime_error(errmsg.str());
    }

    storage_->create_topic(topic_with_type);
  }
}

void SequentialWriter::remove_topic(const rosbag2_storage::TopicMetadata & topic_with_type)
{
  if (!storage_) {
    throw std::runtime_error("Bag is not open. Call open() before removing.");
  }

  if (topics_names_to_info_.erase(topic_with_type.name) > 0) {
    storage_->remove_topic(topic_with_type);
  } else {
    std::stringstream errmsg;
    errmsg << "Failed to remove the non-existing topic \"" <<
      topic_with_type.name << "\"!";

    throw std::runtime_error(errmsg.str());
  }
}

void SequentialWriter::split_bagfile()
{
  storage_options_.uri = format_storage_uri(
    base_folder_,
    metadata_.relative_file_paths.size());
  storage_ = storage_factory_->open_read_write(storage_options_);

  if (!storage_) {
    std::stringstream errmsg;
    errmsg << "Failed to rollover bagfile to new file: \"" << storage_options_.uri << "\"!";

    throw std::runtime_error(errmsg.str());
  }

  metadata_.relative_file_paths.push_back(strip_parent_path(storage_->get_relative_file_path()));

  // Re-register all topics since we rolled-over to a new bagfile.
  for (const auto & topic : topics_names_to_info_) {
    storage_->create_topic(topic.second.topic_metadata);
  }
}

void SequentialWriter::write(std::shared_ptr<rosbag2_storage::SerializedBagMessage> message)
{
  if (!storage_) {
    throw std::runtime_error("Bag is not open. Call open() before writing.");
  }

  // Update the message count for the Topic.
  try {
    ++topics_names_to_info_.at(message->topic_name).message_count;
  } catch (const std::out_of_range & /* oor */) {
    std::stringstream errmsg;
    errmsg << "Failed to write on topic '" << message->topic_name <<
      "'. Call create_topic() before first write.";
    throw std::runtime_error(errmsg.str());
  }

  if (should_split_bagfile()) {
    split_bagfile();

    // Update bagfile starting time
    metadata_.starting_time = std::chrono::high_resolution_clock::now();
  }

  const auto message_timestamp = std::chrono::time_point<std::chrono::high_resolution_clock>(
    std::chrono::nanoseconds(message->time_stamp));
  metadata_.starting_time = std::min(metadata_.starting_time, message_timestamp);

  const auto duration = message_timestamp - metadata_.starting_time;
  metadata_.duration = std::max(metadata_.duration, duration);

  auto converted_msg = get_writeable_message(message);
  // if cache size is set to zero, we directly call write
  if (storage_options_.max_cache_size == 0u) {
    storage_->write(converted_msg);
  } else {
    cache_.push_back(converted_msg);
    current_cache_size_ += converted_msg->serialized_data->buffer_length;
<<<<<<< HEAD
    if (current_cache_size_ >= storage_options_.max_cache_size) {
      storage_->write(cache_);
      // reset cache
      cache_.clear();
      cache_.reserve(storage_options_.max_cache_size);
      current_cache_size_ = 0u;
=======
    if (current_cache_size_ >= max_cache_size_) {
      reset_cache();
>>>>>>> 1daf8334
    }
  }
}

std::shared_ptr<rosbag2_storage::SerializedBagMessage>
SequentialWriter::get_writeable_message(
  std::shared_ptr<rosbag2_storage::SerializedBagMessage> message)
{
  return converter_ ? converter_->convert(message) : message;
}

bool SequentialWriter::should_split_bagfile() const
{
  // Assume we aren't splitting
  bool should_split = false;

  // Splitting by size
  if (storage_options_.max_bagfile_size !=
    rosbag2_storage::storage_interfaces::MAX_BAGFILE_SIZE_NO_SPLIT)
  {
    should_split = should_split ||
      (storage_->get_bagfile_size() > storage_options_.max_bagfile_size);
  }

  // Splitting by time
  if (storage_options_.max_bagfile_duration !=
    rosbag2_storage::storage_interfaces::MAX_BAGFILE_DURATION_NO_SPLIT)
  {
    auto max_duration_ns = std::chrono::duration_cast<std::chrono::nanoseconds>(
      std::chrono::seconds(storage_options_.max_bagfile_duration));
    should_split = should_split ||
      ((std::chrono::high_resolution_clock::now() - metadata_.starting_time) > max_duration_ns);
  }

  return should_split;
}

void SequentialWriter::finalize_metadata()
{
  metadata_.bag_size = 0;

  for (const auto & path : metadata_.relative_file_paths) {
    const auto bag_path = rcpputils::fs::path{path};

    if (bag_path.exists()) {
      metadata_.bag_size += bag_path.file_size();
    }
  }

  metadata_.topics_with_message_count.clear();
  metadata_.topics_with_message_count.reserve(topics_names_to_info_.size());
  metadata_.message_count = 0;

  for (const auto & topic : topics_names_to_info_) {
    metadata_.topics_with_message_count.push_back(topic.second);
    metadata_.message_count += topic.second.message_count;
  }
}

void SequentialWriter::reset_cache()
{
  // if cache data exists, it must flush the data into the storage
  if (!cache_.empty()) {
    storage_->write(cache_);
    // reset cache
    cache_.clear();
    cache_.reserve(max_cache_size_);
    current_cache_size_ = 0u;
  }
}
}  // namespace writers
}  // namespace rosbag2_cpp<|MERGE_RESOLUTION|>--- conflicted
+++ resolved
@@ -247,17 +247,8 @@
   } else {
     cache_.push_back(converted_msg);
     current_cache_size_ += converted_msg->serialized_data->buffer_length;
-<<<<<<< HEAD
     if (current_cache_size_ >= storage_options_.max_cache_size) {
-      storage_->write(cache_);
-      // reset cache
-      cache_.clear();
-      cache_.reserve(storage_options_.max_cache_size);
-      current_cache_size_ = 0u;
-=======
-    if (current_cache_size_ >= max_cache_size_) {
       reset_cache();
->>>>>>> 1daf8334
     }
   }
 }
