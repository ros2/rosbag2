// Copyright 2018, Bosch Software Innovations GmbH.
//
// Licensed under the Apache License, Version 2.0 (the "License");
// you may not use this file except in compliance with the License.
// You may obtain a copy of the License at
//
//     http://www.apache.org/licenses/LICENSE-2.0
//
// Unless required by applicable law or agreed to in writing, software
// distributed under the License is distributed on an "AS IS" BASIS,
// WITHOUT WARRANTIES OR CONDITIONS OF ANY KIND, either express or implied.
// See the License for the specific language governing permissions and
// limitations under the License.

#include "rosbag2_cpp/writers/sequential_writer.hpp"

#include <algorithm>
#include <chrono>
#include <memory>
#include <stdexcept>
#include <string>
#include <utility>

#include "rcpputils/filesystem_helper.hpp"

#include "rosbag2_cpp/info.hpp"

#include "rosbag2_storage/storage_options.hpp"

namespace rosbag2_cpp
{
namespace writers
{

namespace
{
std::string format_storage_uri(const std::string & base_folder, uint64_t storage_count)
{
  // Right now `base_folder_` is always just the folder name for where to install the bagfile.
  // The name of the folder needs to be queried in case
  // SequentialWriter is opened with a relative path.
  std::stringstream storage_file_name;
  storage_file_name << rcpputils::fs::path(base_folder).filename().string() << "_" << storage_count;

  return (rcpputils::fs::path(base_folder) / storage_file_name.str()).string();
}

std::string strip_parent_path(const std::string & relative_path)
{
  return rcpputils::fs::path(relative_path).filename().string();
}

}  // namespace

SequentialWriter::SequentialWriter(
  std::unique_ptr<rosbag2_storage::StorageFactoryInterface> storage_factory,
  std::shared_ptr<SerializationFormatConverterFactoryInterface> converter_factory,
  std::unique_ptr<rosbag2_storage::MetadataIo> metadata_io)
: storage_factory_(std::move(storage_factory)),
  converter_factory_(std::move(converter_factory)),
  storage_(nullptr),
  metadata_io_(std::move(metadata_io)),
  converter_(nullptr),
  topics_names_to_info_(),
  metadata_()
{}

SequentialWriter::~SequentialWriter()
{
  reset();
}

void SequentialWriter::init_metadata()
{
  metadata_ = rosbag2_storage::BagMetadata{};
  metadata_.storage_identifier = storage_->get_storage_identifier();
  metadata_.starting_time = std::chrono::time_point<std::chrono::high_resolution_clock>(
    std::chrono::nanoseconds::max());
  metadata_.relative_file_paths = {strip_parent_path(storage_->get_relative_file_path())};
}

void SequentialWriter::open(
  const rosbag2_storage::StorageOptions & storage_options,
  const ConverterOptions & converter_options)
{
  base_folder_ = storage_options.uri;
<<<<<<< HEAD
  max_bagfile_size_ = storage_options.max_bagfile_size;
  max_bagfile_duration = std::chrono::seconds(storage_options.max_bagfile_duration);
=======
  storage_options_ = storage_options;

  cache_.reserve(storage_options.max_cache_size);
  current_cache_size_ = 0u;
>>>>>>> 90a67598

  if (converter_options.output_serialization_format !=
    converter_options.input_serialization_format)
  {
    converter_ = std::make_unique<Converter>(converter_options, converter_factory_);
  }

  rcpputils::fs::path db_path(storage_options.uri);
  if (db_path.is_directory()) {
    std::stringstream error;
    error << "Database directory already exists (" << db_path.string() <<
      "), can't overwrite existing database";
    throw std::runtime_error{error.str()};
  }

  bool dir_created = rcpputils::fs::create_directories(db_path);
  if (!dir_created) {
    std::stringstream error;
    error << "Failed to create database directory (" << db_path.string() << ").";
    throw std::runtime_error{error.str()};
  }

  storage_options_.uri = format_storage_uri(base_folder_, 0);
  storage_ = storage_factory_->open_read_write(storage_options_);
  if (!storage_) {
    throw std::runtime_error("No storage could be initialized. Abort");
  }

  if (storage_options_.max_bagfile_size != 0 &&
    storage_options_.max_bagfile_size < storage_->get_minimum_split_file_size())
  {
    std::stringstream error;
    error << "Invalid bag splitting size given. Please provide a value greater than " <<
      storage_->get_minimum_split_file_size() << ". Specified value of " <<
      storage_options.max_bagfile_size;
    throw std::runtime_error{error.str()};
  }

  buffer_layer_ = std::make_unique<rosbag2_cpp::writers::BufferLayer>(
    storage_,
    storage_options.max_cache_size);

  init_metadata();
}

void SequentialWriter::reset()
{
  if (!base_folder_.empty()) {
    finalize_metadata();
    metadata_io_->write_metadata(base_folder_, metadata_);
  }

  buffer_layer_.reset();
  storage_.reset();  // Necessary to ensure that the storage is destroyed before the factory
  storage_factory_.reset();
}

void SequentialWriter::create_topic(const rosbag2_storage::TopicMetadata & topic_with_type)
{
  if (!storage_) {
    throw std::runtime_error("Bag is not open. Call open() before writing.");
  }

  if (converter_) {
    converter_->add_topic(topic_with_type.name, topic_with_type.type);
  }

  if (topics_names_to_info_.find(topic_with_type.name) ==
    topics_names_to_info_.end())
  {
    rosbag2_storage::TopicInformation info{};
    info.topic_metadata = topic_with_type;

    const auto insert_res = topics_names_to_info_.insert(
      std::make_pair(topic_with_type.name, info));

    if (!insert_res.second) {
      std::stringstream errmsg;
      errmsg << "Failed to insert topic \"" << topic_with_type.name << "\"!";

      throw std::runtime_error(errmsg.str());
    }

    storage_->create_topic(topic_with_type);
  }
}

void SequentialWriter::remove_topic(const rosbag2_storage::TopicMetadata & topic_with_type)
{
  if (!storage_) {
    throw std::runtime_error("Bag is not open. Call open() before removing.");
  }

  if (topics_names_to_info_.erase(topic_with_type.name) > 0) {
    storage_->remove_topic(topic_with_type);
  } else {
    std::stringstream errmsg;
    errmsg << "Failed to remove the non-existing topic \"" <<
      topic_with_type.name << "\"!";

    throw std::runtime_error(errmsg.str());
  }
}

void SequentialWriter::split_bagfile()
{
<<<<<<< HEAD
  // Flush buffer layer
  buffer_layer_->close();

  const auto storage_uri = format_storage_uri(
=======
  storage_options_.uri = format_storage_uri(
>>>>>>> 90a67598
    base_folder_,
    metadata_.relative_file_paths.size());
  storage_ = storage_factory_->open_read_write(storage_options_);

  // Set new storage in buffer layer and restart consumer thread
  buffer_layer_->set_storage(storage_);
  buffer_layer_->start_consumer();

  if (!storage_) {
    std::stringstream errmsg;
    errmsg << "Failed to rollover bagfile to new file: \"" << storage_options_.uri << "\"!";

    throw std::runtime_error(errmsg.str());
  }

  metadata_.relative_file_paths.push_back(strip_parent_path(storage_->get_relative_file_path()));

  // Re-register all topics since we rolled-over to a new bagfile.
  for (const auto & topic : topics_names_to_info_) {
    storage_->create_topic(topic.second.topic_metadata);
  }
}

void SequentialWriter::write(std::shared_ptr<rosbag2_storage::SerializedBagMessage> message)
{
  if (!storage_) {
    throw std::runtime_error("Bag is not open. Call open() before writing.");
  }

  // Update the message count for the Topic.
  try {
    ++topics_names_to_info_.at(message->topic_name).message_count;
  } catch (const std::out_of_range & /* oor */) {
    std::stringstream errmsg;
    errmsg << "Failed to write on topic '" << message->topic_name <<
      "'. Call create_topic() before first write.";
    throw std::runtime_error(errmsg.str());
  }

  if (should_split_bagfile()) {
    split_bagfile();

    // Update bagfile starting time
    metadata_.starting_time = std::chrono::high_resolution_clock::now();
  }

  const auto message_timestamp = std::chrono::time_point<std::chrono::high_resolution_clock>(
    std::chrono::nanoseconds(message->time_stamp));
  metadata_.starting_time = std::min(metadata_.starting_time, message_timestamp);

  const auto duration = message_timestamp - metadata_.starting_time;
  metadata_.duration = std::max(metadata_.duration, duration);

  auto converted_msg = get_writeable_message(message);
<<<<<<< HEAD

  if (!buffer_layer_->push(converted_msg)) {
    // Undo message count because it was dropped by buffer layer
    --topics_names_to_info_.at(message->topic_name).message_count;
=======
  // if cache size is set to zero, we directly call write
  if (storage_options_.max_cache_size == 0u) {
    storage_->write(converted_msg);
  } else {
    cache_.push_back(converted_msg);
    current_cache_size_ += converted_msg->serialized_data->buffer_length;
    if (current_cache_size_ >= storage_options_.max_cache_size) {
      reset_cache();
    }
>>>>>>> 90a67598
  }
}

std::shared_ptr<rosbag2_storage::SerializedBagMessage>
SequentialWriter::get_writeable_message(
  std::shared_ptr<rosbag2_storage::SerializedBagMessage> message)
{
  return converter_ ? converter_->convert(message) : message;
}

bool SequentialWriter::should_split_bagfile() const
{
  // Assume we aren't splitting
  bool should_split = false;

  // Splitting by size
  if (storage_options_.max_bagfile_size !=
    rosbag2_storage::storage_interfaces::MAX_BAGFILE_SIZE_NO_SPLIT)
  {
    should_split = should_split ||
      (storage_->get_bagfile_size() > storage_options_.max_bagfile_size);
  }

  // Splitting by time
  if (storage_options_.max_bagfile_duration !=
    rosbag2_storage::storage_interfaces::MAX_BAGFILE_DURATION_NO_SPLIT)
  {
    auto max_duration_ns = std::chrono::duration_cast<std::chrono::nanoseconds>(
      std::chrono::seconds(storage_options_.max_bagfile_duration));
    should_split = should_split ||
      ((std::chrono::high_resolution_clock::now() - metadata_.starting_time) > max_duration_ns);
  }

  return should_split;
}

void SequentialWriter::finalize_metadata()
{
  metadata_.bag_size = 0;

  for (const auto & path : metadata_.relative_file_paths) {
    const auto bag_path = rcpputils::fs::path{path};

    if (bag_path.exists()) {
      metadata_.bag_size += bag_path.file_size();
    }
  }

  metadata_.topics_with_message_count.clear();
  metadata_.topics_with_message_count.reserve(topics_names_to_info_.size());
  metadata_.message_count = 0;

  for (const auto & topic : topics_names_to_info_) {
    metadata_.topics_with_message_count.push_back(topic.second);
    metadata_.message_count += topic.second.message_count;
  }
}

<<<<<<< HEAD
=======
void SequentialWriter::reset_cache()
{
  // if cache data exists, it must flush the data into the storage
  if (!cache_.empty()) {
    storage_->write(cache_);
    // reset cache
    cache_.clear();
    cache_.reserve(storage_options_.max_cache_size);
    current_cache_size_ = 0u;
  }
}
>>>>>>> 90a67598
}  // namespace writers
}  // namespace rosbag2_cpp<|MERGE_RESOLUTION|>--- conflicted
+++ resolved
@@ -84,15 +84,7 @@
   const ConverterOptions & converter_options)
 {
   base_folder_ = storage_options.uri;
-<<<<<<< HEAD
-  max_bagfile_size_ = storage_options.max_bagfile_size;
-  max_bagfile_duration = std::chrono::seconds(storage_options.max_bagfile_duration);
-=======
   storage_options_ = storage_options;
-
-  cache_.reserve(storage_options.max_cache_size);
-  current_cache_size_ = 0u;
->>>>>>> 90a67598
 
   if (converter_options.output_serialization_format !=
     converter_options.input_serialization_format)
@@ -199,14 +191,10 @@
 
 void SequentialWriter::split_bagfile()
 {
-<<<<<<< HEAD
   // Flush buffer layer
   buffer_layer_->close();
 
-  const auto storage_uri = format_storage_uri(
-=======
   storage_options_.uri = format_storage_uri(
->>>>>>> 90a67598
     base_folder_,
     metadata_.relative_file_paths.size());
   storage_ = storage_factory_->open_read_write(storage_options_);
@@ -261,22 +249,10 @@
   metadata_.duration = std::max(metadata_.duration, duration);
 
   auto converted_msg = get_writeable_message(message);
-<<<<<<< HEAD
 
   if (!buffer_layer_->push(converted_msg)) {
     // Undo message count because it was dropped by buffer layer
     --topics_names_to_info_.at(message->topic_name).message_count;
-=======
-  // if cache size is set to zero, we directly call write
-  if (storage_options_.max_cache_size == 0u) {
-    storage_->write(converted_msg);
-  } else {
-    cache_.push_back(converted_msg);
-    current_cache_size_ += converted_msg->serialized_data->buffer_length;
-    if (current_cache_size_ >= storage_options_.max_cache_size) {
-      reset_cache();
-    }
->>>>>>> 90a67598
   }
 }
 
@@ -335,19 +311,5 @@
   }
 }
 
-<<<<<<< HEAD
-=======
-void SequentialWriter::reset_cache()
-{
-  // if cache data exists, it must flush the data into the storage
-  if (!cache_.empty()) {
-    storage_->write(cache_);
-    // reset cache
-    cache_.clear();
-    cache_.reserve(storage_options_.max_cache_size);
-    current_cache_size_ = 0u;
-  }
-}
->>>>>>> 90a67598
 }  // namespace writers
 }  // namespace rosbag2_cpp