// Copyright 2018, Bosch Software Innovations GmbH.
//
// Licensed under the Apache License, Version 2.0 (the "License");
// you may not use this file except in compliance with the License.
// You may obtain a copy of the License at
//
//     http://www.apache.org/licenses/LICENSE-2.0
//
// Unless required by applicable law or agreed to in writing, software
// distributed under the License is distributed on an "AS IS" BASIS,
// WITHOUT WARRANTIES OR CONDITIONS OF ANY KIND, either express or implied.
// See the License for the specific language governing permissions and
// limitations under the License.

#include "rosbag2_cpp/writers/sequential_writer.hpp"

#include <algorithm>
#include <chrono>
#include <memory>
#include <stdexcept>
#include <string>
#include <utility>

#include "rcpputils/filesystem_helper.hpp"

#include "rosbag2_cpp/info.hpp"

#include "rosbag2_storage/storage_options.hpp"

namespace rosbag2_cpp
{
namespace writers
{

namespace
{
std::string format_storage_uri(const std::string & base_folder, uint64_t storage_count)
{
  // Right now `base_folder_` is always just the folder name for where to install the bagfile.
  // The name of the folder needs to be queried in case
  // SequentialWriter is opened with a relative path.
  std::stringstream storage_file_name;
  storage_file_name << rcpputils::fs::path(base_folder).filename().string() << "_" << storage_count;

  return (rcpputils::fs::path(base_folder) / storage_file_name.str()).string();
}

std::string strip_parent_path(const std::string & relative_path)
{
  return rcpputils::fs::path(relative_path).filename().string();
}

}  // namespace

SequentialWriter::SequentialWriter(
  std::unique_ptr<rosbag2_storage::StorageFactoryInterface> storage_factory,
  std::shared_ptr<SerializationFormatConverterFactoryInterface> converter_factory,
  std::unique_ptr<rosbag2_storage::MetadataIo> metadata_io)
: storage_factory_(std::move(storage_factory)),
  converter_factory_(std::move(converter_factory)),
  storage_(nullptr),
  metadata_io_(std::move(metadata_io)),
  converter_(nullptr),
  topics_names_to_info_(),
  metadata_()
{}

SequentialWriter::~SequentialWriter()
{
  reset();
}

void SequentialWriter::init_metadata()
{
  metadata_ = rosbag2_storage::BagMetadata{};
  metadata_.storage_identifier = storage_->get_storage_identifier();
  metadata_.starting_time = std::chrono::time_point<std::chrono::high_resolution_clock>(
    std::chrono::nanoseconds::max());
  metadata_.relative_file_paths = {strip_parent_path(storage_->get_relative_file_path())};
}

void SequentialWriter::open(
  const rosbag2_storage::StorageOptions & storage_options,
  const ConverterOptions & converter_options)
{
  base_folder_ = storage_options.uri;
<<<<<<< HEAD
  storage_options_ = storage_options;

  cache_.reserve(storage_options.max_cache_size);
=======
  max_bagfile_size_ = storage_options.max_bagfile_size;
  max_bagfile_duration = std::chrono::seconds(storage_options.max_bagfile_duration);
  max_cache_size_ = storage_options.max_cache_size;
  cache_.reserve(max_cache_size_);
  current_cache_size_ = 0u;
>>>>>>> f50498aa

  if (converter_options.output_serialization_format !=
    converter_options.input_serialization_format)
  {
    converter_ = std::make_unique<Converter>(converter_options, converter_factory_);
  }

  rcpputils::fs::path db_path(storage_options.uri);
  if (db_path.is_directory()) {
    std::stringstream error;
    error << "Database directory already exists (" << db_path.string() <<
      "), can't overwrite existing database";
    throw std::runtime_error{error.str()};
  }

  bool dir_created = rcpputils::fs::create_directories(db_path);
  if (!dir_created) {
    std::stringstream error;
    error << "Failed to create database directory (" << db_path.string() << ").";
    throw std::runtime_error{error.str()};
  }

  storage_options_.uri = format_storage_uri(base_folder_, 0);
  storage_ = storage_factory_->open_read_write(storage_options_);
  if (!storage_) {
    throw std::runtime_error("No storage could be initialized. Abort");
  }

  if (storage_options_.max_bagfile_size != 0 &&
    storage_options_.max_bagfile_size < storage_->get_minimum_split_file_size())
  {
    std::stringstream error;
    error << "Invalid bag splitting size given. Please provide a value greater than " <<
      storage_->get_minimum_split_file_size() << ". Specified value of " <<
      storage_options.max_bagfile_size;
    throw std::runtime_error{error.str()};
  }

  init_metadata();
}

void SequentialWriter::reset()
{
  if (!base_folder_.empty()) {
    finalize_metadata();
    metadata_io_->write_metadata(base_folder_, metadata_);
  }

  storage_.reset();  // Necessary to ensure that the storage is destroyed before the factory
  storage_factory_.reset();
}

void SequentialWriter::create_topic(const rosbag2_storage::TopicMetadata & topic_with_type)
{
  if (!storage_) {
    throw std::runtime_error("Bag is not open. Call open() before writing.");
  }

  if (converter_) {
    converter_->add_topic(topic_with_type.name, topic_with_type.type);
  }

  if (topics_names_to_info_.find(topic_with_type.name) ==
    topics_names_to_info_.end())
  {
    rosbag2_storage::TopicInformation info{};
    info.topic_metadata = topic_with_type;

    const auto insert_res = topics_names_to_info_.insert(
      std::make_pair(topic_with_type.name, info));

    if (!insert_res.second) {
      std::stringstream errmsg;
      errmsg << "Failed to insert topic \"" << topic_with_type.name << "\"!";

      throw std::runtime_error(errmsg.str());
    }

    storage_->create_topic(topic_with_type);
  }
}

void SequentialWriter::remove_topic(const rosbag2_storage::TopicMetadata & topic_with_type)
{
  if (!storage_) {
    throw std::runtime_error("Bag is not open. Call open() before removing.");
  }

  if (topics_names_to_info_.erase(topic_with_type.name) > 0) {
    storage_->remove_topic(topic_with_type);
  } else {
    std::stringstream errmsg;
    errmsg << "Failed to remove the non-existing topic \"" <<
      topic_with_type.name << "\"!";

    throw std::runtime_error(errmsg.str());
  }
}

void SequentialWriter::split_bagfile()
{
  storage_options_.uri = format_storage_uri(
    base_folder_,
    metadata_.relative_file_paths.size());
  storage_ = storage_factory_->open_read_write(storage_options_);

  if (!storage_) {
    std::stringstream errmsg;
    errmsg << "Failed to rollover bagfile to new file: \"" << storage_options_.uri << "\"!";

    throw std::runtime_error(errmsg.str());
  }

  metadata_.relative_file_paths.push_back(strip_parent_path(storage_->get_relative_file_path()));

  // Re-register all topics since we rolled-over to a new bagfile.
  for (const auto & topic : topics_names_to_info_) {
    storage_->create_topic(topic.second.topic_metadata);
  }
}

void SequentialWriter::write(std::shared_ptr<rosbag2_storage::SerializedBagMessage> message)
{
  if (!storage_) {
    throw std::runtime_error("Bag is not open. Call open() before writing.");
  }

  // Update the message count for the Topic.
  try {
    ++topics_names_to_info_.at(message->topic_name).message_count;
  } catch (const std::out_of_range & /* oor */) {
    std::stringstream errmsg;
    errmsg << "Failed to write on topic '" << message->topic_name <<
      "'. Call create_topic() before first write.";
    throw std::runtime_error(errmsg.str());
  }

  if (should_split_bagfile()) {
    split_bagfile();

    // Update bagfile starting time
    metadata_.starting_time = std::chrono::high_resolution_clock::now();
  }

  const auto message_timestamp = std::chrono::time_point<std::chrono::high_resolution_clock>(
    std::chrono::nanoseconds(message->time_stamp));
  metadata_.starting_time = std::min(metadata_.starting_time, message_timestamp);

  const auto duration = message_timestamp - metadata_.starting_time;
  metadata_.duration = std::max(metadata_.duration, duration);

  auto converted_msg = get_writeable_message(message);
  // if cache size is set to zero, we directly call write
<<<<<<< HEAD
  if (storage_options_.max_cache_size == 0u) {
    storage_->write(converter_ ? converter_->convert(message) : message);
  } else {
    cache_.push_back(converter_ ? converter_->convert(message) : message);
    if (cache_.size() >= storage_options_.max_cache_size) {
      storage_->write(cache_);
      // reset cache
      cache_.clear();
      cache_.reserve(storage_options_.max_cache_size);
=======
  if (max_cache_size_ == 0u) {
    storage_->write(converted_msg);
  } else {
    cache_.push_back(converted_msg);
    current_cache_size_ += converted_msg->serialized_data->buffer_length;
    if (current_cache_size_ >= max_cache_size_) {
      storage_->write(cache_);
      // reset cache
      cache_.clear();
      cache_.reserve(max_cache_size_);
      current_cache_size_ = 0u;
>>>>>>> f50498aa
    }
  }
}

std::shared_ptr<rosbag2_storage::SerializedBagMessage>
SequentialWriter::get_writeable_message(
  std::shared_ptr<rosbag2_storage::SerializedBagMessage> message)
{
  return converter_ ? converter_->convert(message) : message;
}

bool SequentialWriter::should_split_bagfile() const
{
  // Assume we aren't splitting
  bool should_split = false;

  // Splitting by size
  if (storage_options_.max_bagfile_size !=
    rosbag2_storage::storage_interfaces::MAX_BAGFILE_SIZE_NO_SPLIT)
  {
    should_split = should_split ||
      (storage_->get_bagfile_size() > storage_options_.max_bagfile_size);
  }

  // Splitting by time
  if (storage_options_.max_bagfile_duration !=
    rosbag2_storage::storage_interfaces::MAX_BAGFILE_DURATION_NO_SPLIT)
  {
    auto max_duration_ns = std::chrono::duration_cast<std::chrono::nanoseconds>(
      std::chrono::seconds(storage_options_.max_bagfile_duration));
    should_split = should_split ||
      ((std::chrono::high_resolution_clock::now() - metadata_.starting_time) > max_duration_ns);
  }

  return should_split;
}

void SequentialWriter::finalize_metadata()
{
  metadata_.bag_size = 0;

  for (const auto & path : metadata_.relative_file_paths) {
    const auto bag_path = rcpputils::fs::path{path};

    if (bag_path.exists()) {
      metadata_.bag_size += bag_path.file_size();
    }
  }

  metadata_.topics_with_message_count.clear();
  metadata_.topics_with_message_count.reserve(topics_names_to_info_.size());
  metadata_.message_count = 0;

  for (const auto & topic : topics_names_to_info_) {
    metadata_.topics_with_message_count.push_back(topic.second);
    metadata_.message_count += topic.second.message_count;
  }
}

}  // namespace writers
}  // namespace rosbag2_cpp<|MERGE_RESOLUTION|>--- conflicted
+++ resolved
@@ -84,17 +84,10 @@
   const ConverterOptions & converter_options)
 {
   base_folder_ = storage_options.uri;
-<<<<<<< HEAD
   storage_options_ = storage_options;
 
   cache_.reserve(storage_options.max_cache_size);
-=======
-  max_bagfile_size_ = storage_options.max_bagfile_size;
-  max_bagfile_duration = std::chrono::seconds(storage_options.max_bagfile_duration);
-  max_cache_size_ = storage_options.max_cache_size;
-  cache_.reserve(max_cache_size_);
   current_cache_size_ = 0u;
->>>>>>> f50498aa
 
   if (converter_options.output_serialization_format !=
     converter_options.input_serialization_format)
@@ -248,29 +241,17 @@
 
   auto converted_msg = get_writeable_message(message);
   // if cache size is set to zero, we directly call write
-<<<<<<< HEAD
   if (storage_options_.max_cache_size == 0u) {
-    storage_->write(converter_ ? converter_->convert(message) : message);
+    storage_->write(converted_msg);
   } else {
-    cache_.push_back(converter_ ? converter_->convert(message) : message);
-    if (cache_.size() >= storage_options_.max_cache_size) {
+    cache_.push_back(converted_msg);
+    current_cache_size_ += converted_msg->serialized_data->buffer_length;
+    if (current_cache_size_ >= storage_options_.max_cache_size) {
       storage_->write(cache_);
       // reset cache
       cache_.clear();
       cache_.reserve(storage_options_.max_cache_size);
-=======
-  if (max_cache_size_ == 0u) {
-    storage_->write(converted_msg);
-  } else {
-    cache_.push_back(converted_msg);
-    current_cache_size_ += converted_msg->serialized_data->buffer_length;
-    if (current_cache_size_ >= max_cache_size_) {
-      storage_->write(cache_);
-      // reset cache
-      cache_.clear();
-      cache_.reserve(max_cache_size_);
       current_cache_size_ = 0u;
->>>>>>> f50498aa
     }
   }
 }
