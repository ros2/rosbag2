--- conflicted
+++ resolved
@@ -19,14 +19,10 @@
 config_optimized_path=${storage_config_dir}/storage_optimized.yaml
 config_default_path=${storage_config_dir}/storage_default.yaml
 
-<<<<<<< HEAD
-for storage_config_file_path in ${config_optimized_path} ${config_default_path}
-=======
 # Set this to "zstd" to test with compression
 compression_format=""
 
-for cache in 0 1000000 10000000 100000000
->>>>>>> ad4b52fb
+for storage_config_file_path in ${config_optimized_path} ${config_default_path}
 do
   config_file_name=$(basename $storage_config_file_path)
   summary_file=${test_dir}/results_${config_file_name}.csv
@@ -45,12 +41,12 @@
         echo "processing case of ${inst} instances and size ${sz} with cache ${cache} and config ${config_file_name}"
         outdir=${test_dir}/size${sz}_inst${inst}_cache${cache}
         mkdir -p ${outdir}
-<<<<<<< HEAD
         for try in 1 2 3
         do
           outfile=${outdir}/${try}.log
           echo "Results will be written to file: ${outfile}"
           ros2 run rosbag2_performance_writer_benchmarking writer_benchmark --ros-args \
+            -p compression_format:=${compression_format} \
             -p frequency:=${freq} \
             -p size:=${sz} \
             -p instances:=${inst} \
@@ -68,25 +64,6 @@
             exit
           fi
         done
-=======
-        outfile=${outdir}/${try}.log
-        echo "Results will be written to file: ${outfile}"
-        ros2 run rosbag2_performance_writer_benchmarking writer_benchmark --ros-args \
-          -p compression_format:=${compression_format} \
-          -p frequency:=${freq} \
-          -p size:=${sz} \
-          -p instances:=${inst} \
-          -p max_cache_size:=${cache} \
-          -p db_folder:=${db_path} \
-          -p results_file:=${summary_file} \
-          --ros-args -r __node:=rosbag2_performance_writer_benchmarking_node_batch \
-          2> ${outfile}
-        rm -fr ${db_path}
-        if [[ $ctrlc_sent -eq 1 ]]; then
-          echo -e "\e[31mQuitting prematurely due to Ctrl-C - some results aren't saved and some won't be reliable\e[0m]"
-          exit
-        fi
->>>>>>> ad4b52fb
       done
     done
   done
