// Copyright 2020, Robotec.ai sp. z o.o.
//
// Licensed under the Apache License, Version 2.0 (the "License");
// you may not use this file except in compliance with the License.
// You may obtain a copy of the License at
//
//     http://www.apache.org/licenses/LICENSE-2.0
//
// Unless required by applicable law or agreed to in writing, software
// distributed under the License is distributed on an "AS IS" BASIS,
// WITHOUT WARRANTIES OR CONDITIONS OF ANY KIND, either express or implied.
// See the License for the specific language governing permissions and
// limitations under the License.

#include <chrono>
#include <fstream>
#include <memory>
#include <string>

#include "rmw/rmw.h"
#include "rosbag2_compression/sequential_compression_writer.hpp"
#include "rosbag2_cpp/storage_options.hpp"
#include "rosbag2_storage/serialized_bag_message.hpp"
#include "rosbag2_storage/storage_options.hpp"
#include "std_msgs/msg/byte_multi_array.hpp"

#include "rosbag2_performance_writer_benchmarking/writer_benchmark.hpp"

#include "yaml-cpp/yaml.h"

using namespace std::chrono_literals;

static rcutils_allocator_t allocator = rcutils_get_default_allocator();

WriterBenchmark::WriterBenchmark(const std::string & name)
: rclcpp::Node(name)
{
  const std::string default_bag_folder("/tmp/rosbag2_test");
  this->declare_parameter("frequency", 100);
  this->declare_parameter("max_count", 1000);
  this->declare_parameter("size", 1000000);
  this->declare_parameter("instances", 1);
  this->declare_parameter("max_cache_size", 10000000);
  this->declare_parameter("max_bag_size", 0);
  this->declare_parameter("db_folder", default_bag_folder);
  this->declare_parameter("results_file", default_bag_folder + "/results.csv");
<<<<<<< HEAD
  this->declare_parameter("storage_config_file", "");
=======
  this->declare_parameter("compression_format", "");
  this->declare_parameter("compression_queue_size", 1);
  this->declare_parameter("compression_threads", 0);
>>>>>>> ad4b52fb

  this->get_parameter("frequency", config_.frequency);
  if (config_.frequency == 0) {
    RCLCPP_ERROR(this->get_logger(), "Frequency can't be 0. Exiting.");
    rclcpp::shutdown(nullptr, "frequency error");
    return;
  }

  storage_options_.storage_id = "sqlite3";
  this->get_parameter("max_cache_size", storage_options_.max_cache_size);
  this->get_parameter("db_folder", storage_options_.uri);
  this->get_parameter("storage_config_file", storage_options_.storage_config_uri);
  this->get_parameter("max_bag_size", storage_options_.max_bagfile_size);

  this->get_parameter("results_file", results_file_);
  this->get_parameter("max_count", config_.max_count);
  this->get_parameter("size", config_.message_size);
  this->get_parameter("instances", instances_);
  this->get_parameter("compression_format", compression_format_);
  this->get_parameter("compression_queue_size", compression_queue_size_);
  this->get_parameter("compression_threads", compression_threads_);

  create_producers(config_);
  create_writer();
}

void WriterBenchmark::start_benchmark()
{
  RCLCPP_INFO(get_logger(), "Starting");
  start_producers();
  while (rclcpp::ok()) {
    int count = 0;
    unsigned int complete_count = 0;

    // TODO(adamdbrw) Performance can be improved. Use conditional variables
    for (auto & queue : queues_) {
      if (queue->is_complete() && queue->is_empty()) {
        ++complete_count;
      }

      if (!queue->is_empty()) {  // behave as if we received the message.
        auto message = std::make_shared<rosbag2_storage::SerializedBagMessage>();

        // The pointer memory is owned by the producer until past the termination of the while loop.
        // Note this ownership model should be changed if we want to generate messages on the fly
        auto byte_ma_message = queue->pop_and_return();

        // The compressor may resize this array, so it needs to be initialized with
        // rcutils_uint8_array_init to ensure the allocator is set properly.
        auto msg_array = new rcutils_uint8_array_t;
        *msg_array = rcutils_get_zero_initialized_uint8_array();
        int error = rcutils_uint8_array_init(msg_array, byte_ma_message->data.size(), &allocator);
        if (error != RCUTILS_RET_OK) {
          throw std::runtime_error(
                  "Error allocating resources for serialized message: " +
                  std::string(rcutils_get_error_string().str));
        }
        // The compressor may modify this buffer in-place, so it should take ownership of it.
        std::move(byte_ma_message->data.data(),
                  byte_ma_message->data.data() + byte_ma_message->data.size(),
                  msg_array->buffer);
        auto serialized_data = std::shared_ptr<rcutils_uint8_array_t>(msg_array);
        serialized_data->buffer_length = byte_ma_message->data.size();

        message->serialized_data = serialized_data;

        rcutils_time_point_value_t time_stamp;
        error = rcutils_system_time_now(&time_stamp);
        if (error != RCUTILS_RET_OK) {
          RCLCPP_ERROR_STREAM(
            get_logger(), "Error getting current time. Error:" <<
              rcutils_get_error_string().str);
        }
        message->time_stamp = time_stamp;
        message->topic_name = queue->topic_name();

        try {
          writer_->write(message);
        } catch (const std::runtime_error & e) {
          RCLCPP_ERROR_STREAM(get_logger(), "Failed to record: " << e.what());
        }
        ++count;
      }
    }
    if (complete_count == queues_.size()) {
      break;
    }

    std::this_thread::sleep_for(1ms);
  }

  for (auto & prod_thread : producer_threads_) {
    prod_thread.join();
  }

  writer_->reset();
  write_results();
}

int WriterBenchmark::get_message_count_from_metadata() const
{
  int total_recorded_count = 0;
  std::string metadata_filename(rosbag2_storage::MetadataIo::metadata_filename);
  std::string metadata_path = storage_options_.uri + "/" + metadata_filename;
  try {
    YAML::Node yaml_file = YAML::LoadFile(metadata_path);
    total_recorded_count = yaml_file["rosbag2_bagfile_information"]["message_count"].as<int>();
  } catch (const YAML::Exception & ex) {
    throw std::runtime_error(
            std::string("Exception on parsing metadata file to get total message count: ") +
            metadata_path + " " +
            ex.what());
  }
  return total_recorded_count;
}

void WriterBenchmark::write_results() const
{
  int total_recorded_count = get_message_count_from_metadata();
  auto total_messages_sent = config_.max_count * producers_.size();
  float percentage_recorded = static_cast<float>(total_recorded_count * 100.0f) /
    total_messages_sent;

  RCLCPP_INFO_STREAM(
    get_logger(), "Percentage of all messages that were successfully recorded: " <<
      percentage_recorded);

  bool new_file = false;
  { // test if file exists - we want to write a csv header after creation if not
    // use std::filesystem when switching to C++17
    std::ifstream test_existence(results_file_);
    if (!test_existence) {
      new_file = true;
    }
  }

  // append, we want to accumulate results from multiple runs
  std::ofstream output_file(results_file_, std::ios_base::app);
  if (!output_file.is_open()) {
    RCLCPP_ERROR_STREAM(get_logger(), "Could not open file " << results_file_);
    return;
  }

  if (new_file) {
    output_file << "instances frequency message_size cache_size total_messages_sent ";
    output_file << "percentage_recorded\n";
  }

  // configuration of the test. TODO(adamdbrw) wrap into a dict and define << operator.
  output_file << instances_ << " ";
  output_file << config_.frequency << " ";
  output_file << config_.message_size << " ";
  output_file << storage_options_.max_cache_size << " ";
  output_file << total_messages_sent << " ";

  // results of the test. Use std::setprecision if preferred
  output_file << percentage_recorded << std::endl;
}

void WriterBenchmark::create_producers(const ProducerConfig & config)
{
  RCLCPP_INFO_STREAM(
    get_logger(), "\nWriterBenchmark: creating " << instances_ <<
      " message producers with frequency " << config.frequency <<
      " and message size in bytes " << config.message_size <<
      ". Cache is " << storage_options_.max_cache_size <<
      ". Each will send " << config.max_count <<
      " messages before terminating");
  const unsigned int queue_max_size = 10;
  for (unsigned int i = 0; i < instances_; ++i) {
    std::string topic = "/writer_benchmark/producer " + std::to_string(i);
    auto queue = std::make_shared<ByteMessageQueue>(queue_max_size, topic);
    queues_.push_back(queue);
    producers_.push_back(std::make_unique<ByteProducer>(config, queue));
  }
}

// TODO(adamdbrw) extend to other writers - based on parametrization
// Also, add an option to configure compression
void WriterBenchmark::create_writer()
{
  if (!compression_format_.empty()) {
    rosbag2_compression::CompressionOptions compression_options{
      compression_format_, rosbag2_compression::CompressionMode::MESSAGE,
      compression_queue_size_, compression_threads_};

    writer_ = std::make_unique<rosbag2_compression::SequentialCompressionWriter>(
      compression_options);
  } else {
    writer_ = std::make_shared<rosbag2_cpp::writers::SequentialWriter>();
  }
  writer_ = std::make_shared<rosbag2_cpp::writers::SequentialWriter>();

  // TODO(adamdbrw) generalize if converters are to be included in benchmarks
  std::string serialization_format = rmw_get_serialization_format();
  writer_->open(storage_options_, {serialization_format, serialization_format});

  for (const auto & queue : queues_) {
    rosbag2_storage::TopicMetadata topic;
    topic.name = queue->topic_name();
    // TODO(adamdbrw) - replace with something more general if needed
    topic.type = "std_msgs::msgs::ByteMultiArray";
    topic.serialization_format = serialization_format;
    writer_->create_topic(topic);
  }
}

void WriterBenchmark::start_producers()
{
  for (auto & producer : producers_) {
    producer_threads_.push_back(std::thread(&ByteProducer::run, producer.get()));
  }
}<|MERGE_RESOLUTION|>--- conflicted
+++ resolved
@@ -44,13 +44,10 @@
   this->declare_parameter("max_bag_size", 0);
   this->declare_parameter("db_folder", default_bag_folder);
   this->declare_parameter("results_file", default_bag_folder + "/results.csv");
-<<<<<<< HEAD
   this->declare_parameter("storage_config_file", "");
-=======
   this->declare_parameter("compression_format", "");
   this->declare_parameter("compression_queue_size", 1);
   this->declare_parameter("compression_threads", 0);
->>>>>>> ad4b52fb
 
   this->get_parameter("frequency", config_.frequency);
   if (config_.frequency == 0) {
@@ -109,9 +106,10 @@
                   std::string(rcutils_get_error_string().str));
         }
         // The compressor may modify this buffer in-place, so it should take ownership of it.
-        std::move(byte_ma_message->data.data(),
-                  byte_ma_message->data.data() + byte_ma_message->data.size(),
-                  msg_array->buffer);
+        std::move(
+          byte_ma_message->data.data(),
+          byte_ma_message->data.data() + byte_ma_message->data.size(),
+          msg_array->buffer);
         auto serialized_data = std::shared_ptr<rcutils_uint8_array_t>(msg_array);
         serialized_data->buffer_length = byte_ma_message->data.size();
 
@@ -242,7 +240,6 @@
   } else {
     writer_ = std::make_shared<rosbag2_cpp::writers::SequentialWriter>();
   }
-  writer_ = std::make_shared<rosbag2_cpp::writers::SequentialWriter>();
 
   // TODO(adamdbrw) generalize if converters are to be included in benchmarks
   std::string serialization_format = rmw_get_serialization_format();
